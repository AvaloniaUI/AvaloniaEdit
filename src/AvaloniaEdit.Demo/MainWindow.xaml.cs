--- conflicted
+++ resolved
@@ -58,12 +58,9 @@
             _textEditor.TextArea.TextEntered += textEditor_TextArea_TextEntered;
             _textEditor.TextArea.TextEntering += textEditor_TextArea_TextEntering;
             _textEditor.TextArea.IndentationStrategy = new Indentation.CSharp.CSharpIndentationStrategy();
-<<<<<<< HEAD
             _textEditor.TextArea.Caret.PositionChanged += Caret_PositionChanged;
-
-=======
             _textEditor.TextArea.RightClickMovesCaret = true;
->>>>>>> 4d8ae7fc
+
             _addControlBtn = this.FindControl<Button>("addControlBtn");
             _addControlBtn.Click += _addControlBtn_Click;
 
