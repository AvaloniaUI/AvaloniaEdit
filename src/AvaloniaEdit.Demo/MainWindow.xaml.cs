--- conflicted
+++ resolved
@@ -34,15 +34,12 @@
             _textEditor.SyntaxHighlighting = HighlightingManager.Instance.GetDefinition("C#");
             _textEditor.TextArea.TextEntering += textEditor_TextArea_TextEntering;
             _textEditor.TextArea.TextEntered += textEditor_TextArea_TextEntered;
-<<<<<<< HEAD
+            _textEditor.TextArea.IndentationStrategy = new Indentation.CSharp.CSharpIndentationStrategy();
             var lineNumberMargin = new LineNumberMargin { Margin = new Thickness(0, 0, 10, 0) };
             TextBlock.SetForeground(lineNumberMargin, Brushes.Gray);
             _textEditor.TextArea.LeftMargins.Add(lineNumberMargin);
             _textEditor.TextArea.IndentationStrategy = new Indentation.CSharp.CSharpIndentationStrategy( );
             SearchPanel.Install(_textEditor);
-=======
-            _textEditor.TextArea.IndentationStrategy = new Indentation.CSharp.CSharpIndentationStrategy();
->>>>>>> d5bf48a8
         }
 
         private void InitializeComponent()
