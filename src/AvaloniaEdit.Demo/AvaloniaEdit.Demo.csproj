--- conflicted
+++ resolved
@@ -21,11 +21,7 @@
   </ItemGroup>
 
   <ItemGroup>
-<<<<<<< HEAD
-    <PackageReference Include="Avalonia.Desktop" Version="0.8.999-cibuild0004042-beta" />
-=======
     <PackageReference Include="Avalonia.Desktop" Version="$(AvaloniaVersion)" />
->>>>>>> ad3fca47
   </ItemGroup>
 
   <ItemGroup>
