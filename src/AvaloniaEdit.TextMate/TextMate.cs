using System;
using System.Linq;

using TextMateSharp.Grammars;
using TextMateSharp.Model;
using TextMateSharp.Registry;
using TextMateSharp.Themes;

namespace AvaloniaEdit.TextMate
{
    public static class TextMate
    {
        public static void RegisterExceptionHandler(Action<Exception> handler)
        {
            _exceptionHandler = handler;
        }

        public static Installation InstallTextMate(
            this TextEditor editor,
            IRegistryOptions registryOptions)
        {
            return new Installation(editor, registryOptions);
        }

        public class Installation
        {
<<<<<<< HEAD
            public Installation(TextEditor editor, IRegistryOptions registryOptions)
=======
            private RegistryOptions _textMateRegistryOptions;
            private Registry _textMateRegistry;
            private TextEditor _editor;
            private TextEditorModel _editorModel;
            private IGrammar _grammar;
            private TMModel _tmModel;
            private TextMateColoringTransformer _transformer;

            public RegistryOptions RegistryOptions { get { return _textMateRegistryOptions; } }
            public TextEditorModel EditorModel { get { return _editorModel; } }

            public Installation(TextEditor editor, ThemeName defaultTheme, IGrammar grammar)
>>>>>>> 341bdbcd
            {
                _textMateRegistry = new Registry(registryOptions);

                _editor = editor;

                SetTheme(registryOptions.GetDefaultTheme());

                editor.DocumentChanged += OnEditorOnDocumentChanged;

                OnEditorOnDocumentChanged(editor, EventArgs.Empty);
            }

            public void SetGrammar(string scopeName)
            {
                _grammar = _textMateRegistry.LoadGrammar(scopeName);

                GetOrCreateTransformer().SetGrammar(_grammar);

                _editor.TextArea.TextView.Redraw();
            }

            public void SetTheme(IRawTheme theme)
            {
                _textMateRegistry.SetTheme(theme);

                GetOrCreateTransformer().SetTheme(_textMateRegistry.GetTheme());

                _tmModel?.InvalidateLine(0);
                _editorModel?.TokenizeViewPort();
            }

            public void Dispose()
            {
                _editor.DocumentChanged -= OnEditorOnDocumentChanged;

                DisposeEditorModel(_editorModel);
                DisposeTMModel(_tmModel);
                DisposeTransformer(_transformer);
            }

            void OnEditorOnDocumentChanged(object sender, EventArgs args)
            {
                try
                {
                    DisposeEditorModel(_editorModel);
                    DisposeTMModel(_tmModel);

                    _editorModel = new TextEditorModel(_editor.TextArea.TextView, _editor.Document, _exceptionHandler);
                    _tmModel = new TMModel(_editorModel);
                    _tmModel.SetGrammar(_grammar);
                    _transformer = GetOrCreateTransformer();
                    _transformer.SetModel(_editor.Document, _tmModel);
                    _tmModel.AddModelTokensChangedListener(_transformer);
                }
                catch (Exception ex)
                {
                    _exceptionHandler?.Invoke(ex);
                }
            }

            TextMateColoringTransformer GetOrCreateTransformer()
            {
                var transformer = _editor.TextArea.TextView.LineTransformers.OfType<TextMateColoringTransformer>().FirstOrDefault();

                if (transformer is null)
                {
                    transformer = new TextMateColoringTransformer(_editor.TextArea.TextView);

                    _editor.TextArea.TextView.LineTransformers.Add(transformer);
                }

                return transformer;
            }

            static void DisposeTransformer(TextMateColoringTransformer transformer)
            {
                if (transformer == null)
                    return;

                transformer.Dispose();
            }

            static void DisposeTMModel(TMModel tmModel)
            {
                if (tmModel == null)
                    return;

                tmModel.Dispose();
            }

<<<<<<< HEAD
            Registry _textMateRegistry;
            TextEditor _editor;
            TextEditorModel _editorModel;
            IGrammar _grammar;
            TMModel _tmModel;
=======
            static void DisposeEditorModel(TextEditorModel editorModel)
            {
                if (editorModel == null)
                    return;

                editorModel.Dispose();
            }
>>>>>>> 341bdbcd
        }

        static Action<Exception> _exceptionHandler;
    }
}<|MERGE_RESOLUTION|>--- conflicted
+++ resolved
@@ -24,9 +24,6 @@
 
         public class Installation
         {
-<<<<<<< HEAD
-            public Installation(TextEditor editor, IRegistryOptions registryOptions)
-=======
             private RegistryOptions _textMateRegistryOptions;
             private Registry _textMateRegistry;
             private TextEditor _editor;
@@ -38,8 +35,7 @@
             public RegistryOptions RegistryOptions { get { return _textMateRegistryOptions; } }
             public TextEditorModel EditorModel { get { return _editorModel; } }
 
-            public Installation(TextEditor editor, ThemeName defaultTheme, IGrammar grammar)
->>>>>>> 341bdbcd
+            public Installation(TextEditor editor, IRegistryOptions registryOptions)
             {
                 _textMateRegistry = new Registry(registryOptions);
 
@@ -130,13 +126,6 @@
                 tmModel.Dispose();
             }
 
-<<<<<<< HEAD
-            Registry _textMateRegistry;
-            TextEditor _editor;
-            TextEditorModel _editorModel;
-            IGrammar _grammar;
-            TMModel _tmModel;
-=======
             static void DisposeEditorModel(TextEditorModel editorModel)
             {
                 if (editorModel == null)
@@ -144,7 +133,6 @@
 
                 editorModel.Dispose();
             }
->>>>>>> 341bdbcd
         }
 
         static Action<Exception> _exceptionHandler;
