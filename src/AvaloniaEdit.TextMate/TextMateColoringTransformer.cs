using System;
using System.Collections.Generic;
using Avalonia.Media;
using Avalonia.Threading;
using AvaloniaEdit.Document;
using AvaloniaEdit.Rendering;
using TextMateSharp.Grammars;
using TextMateSharp.Model;
using TextMateSharp.Themes;

namespace AvaloniaEdit.TextMate
{
    public class TextMateColoringTransformer : GenericLineTransformer, IModelTokensChangedListener
    {
        private Theme _theme;
        private IGrammar _grammar;
        private TMModel _model;

        private Dictionary<int, IBrush> _brushes;
        private TextSegmentCollection<TextTransformation> _transformations;
        private TextDocument _document;

<<<<<<< HEAD
        public TextMateColoringTransformer(TMModel model, TextDocument document)
=======
        public TextMateColoringTransformer()
>>>>>>> 45330391
        {
            _brushes = new Dictionary<int, IBrush>();
        }

        public void SetModel(TMModel model)
        {
            _model = model;

<<<<<<< HEAD
            _document = document;
            _transformations = new TextSegmentCollection<TextTransformation>(document);
=======
            if (_grammar != null)
            {
                _model.SetGrammar(_grammar);
            }
>>>>>>> 45330391
        }

        public void SetTheme(Theme theme)
        {
            _theme = theme;

            _brushes.Clear();

            var map = _theme.GetColorMap();

            foreach (var color in map)
            {
                var id = _theme.GetColorId(color);

                _brushes[id] = SolidColorBrush.Parse(color);
            }
        }

        public void SetGrammar(IGrammar grammar)
        {
            _grammar = grammar;

            if (_model != null)
            {
                _model.SetGrammar(grammar);
            }
        }

        protected override void TransformLine(DocumentLine line, ITextRunConstructionContext context)
        {
<<<<<<< HEAD
            var transformsInLine = _transformations.FindOverlappingSegments(line);

            foreach (var transform in transformsInLine)
            {
                transform.Transform(this, line);
            }
        }


        private void RemoveLineTransformations(int lineNumber)
        {
            var line = _document.GetLineByNumber(lineNumber);
            var transformsInLine = _transformations.FindOverlappingSegments(line);

            foreach (var transform in transformsInLine)
            {
                _transformations.Remove(transform);
            }
        }

        private void ProcessTokens(int lineNumber, List<TMToken> tokens)
        {
            for (int i = 0; i < tokens.Count; i++)
            {
                var token = tokens[i];
                var nextToken = (i + 1) < tokens.Count ? tokens[i + 1] : null;

                var startIndex = token.StartIndex;
                var endIndex = nextToken?.StartIndex ?? _model.GetLines().GetLineLength(lineNumber - 1);

                if (startIndex == endIndex || token.type == string.Empty)
                {
                    continue;
                }

                var themeRules = _theme.Match(token.type);

                var lineOffset = _document.GetLineByNumber(lineNumber).Offset;

                foreach (var themeRule in themeRules)
                {
                    if (themeRule.foreground > 0 && _brushes.ContainsKey(themeRule.foreground))
                    {
                        _transformations.Add(new ForegroundTextTransformation(_brushes, lineOffset + startIndex,
                            lineOffset + endIndex, themeRule.foreground));
                    }
                }
            }
        }

        private void ProcessRange(Range range)
        {
            Console.WriteLine(range.fromLineNumber);
            
            for (int i = range.fromLineNumber; i < range.toLineNumber; i++)
            {
                var tokens = _model.GetLineTokens(i - 1);

                if (tokens is { })
                {
                    RemoveLineTransformations(i);
                    ProcessTokens(i, tokens);
=======
            if (_model is { })
            {
                var tokens = _model.GetLineTokens(line.LineNumber - 1);

                if (tokens is { })
                {
                    for (int i = 0; i < tokens.Count; i++)
                    {
                        var token = tokens[i];
                        var nextToken = (i + 1) < tokens.Count ? tokens[i + 1] : null;

                        var startIndex = token.StartIndex;
                        var endIndex = nextToken?.StartIndex ?? line.Length;

                        if (startIndex == endIndex || token.type == string.Empty)
                        {
                            continue;
                        }

                        var themeRules = _theme.Match(token.type);

                        foreach (var themeRule in themeRules)
                        {
                            if (themeRule.foreground > 0 && _brushes.ContainsKey(themeRule.foreground))
                            {
                                SetTextStyle(line, startIndex, endIndex - startIndex, _brushes[themeRule.foreground]);
                            }
                        }
                    }
>>>>>>> 45330391
                }
            }
        }

        public void ModelTokensChanged(ModelTokensChangedEvent e)
        {
            var ranges = e.ranges.ToArray();

            Dispatcher.UIThread.Post(() =>
            {
                foreach (var range in ranges)
                {
                    ProcessRange(range);
                }
            });
        }
    }
}<|MERGE_RESOLUTION|>--- conflicted
+++ resolved
@@ -20,11 +20,7 @@
         private TextSegmentCollection<TextTransformation> _transformations;
         private TextDocument _document;
 
-<<<<<<< HEAD
-        public TextMateColoringTransformer(TMModel model, TextDocument document)
-=======
         public TextMateColoringTransformer()
->>>>>>> 45330391
         {
             _brushes = new Dictionary<int, IBrush>();
         }
@@ -33,15 +29,10 @@
         {
             _model = model;
 
-<<<<<<< HEAD
-            _document = document;
-            _transformations = new TextSegmentCollection<TextTransformation>(document);
-=======
             if (_grammar != null)
             {
                 _model.SetGrammar(_grammar);
             }
->>>>>>> 45330391
         }
 
         public void SetTheme(Theme theme)
@@ -72,70 +63,6 @@
 
         protected override void TransformLine(DocumentLine line, ITextRunConstructionContext context)
         {
-<<<<<<< HEAD
-            var transformsInLine = _transformations.FindOverlappingSegments(line);
-
-            foreach (var transform in transformsInLine)
-            {
-                transform.Transform(this, line);
-            }
-        }
-
-
-        private void RemoveLineTransformations(int lineNumber)
-        {
-            var line = _document.GetLineByNumber(lineNumber);
-            var transformsInLine = _transformations.FindOverlappingSegments(line);
-
-            foreach (var transform in transformsInLine)
-            {
-                _transformations.Remove(transform);
-            }
-        }
-
-        private void ProcessTokens(int lineNumber, List<TMToken> tokens)
-        {
-            for (int i = 0; i < tokens.Count; i++)
-            {
-                var token = tokens[i];
-                var nextToken = (i + 1) < tokens.Count ? tokens[i + 1] : null;
-
-                var startIndex = token.StartIndex;
-                var endIndex = nextToken?.StartIndex ?? _model.GetLines().GetLineLength(lineNumber - 1);
-
-                if (startIndex == endIndex || token.type == string.Empty)
-                {
-                    continue;
-                }
-
-                var themeRules = _theme.Match(token.type);
-
-                var lineOffset = _document.GetLineByNumber(lineNumber).Offset;
-
-                foreach (var themeRule in themeRules)
-                {
-                    if (themeRule.foreground > 0 && _brushes.ContainsKey(themeRule.foreground))
-                    {
-                        _transformations.Add(new ForegroundTextTransformation(_brushes, lineOffset + startIndex,
-                            lineOffset + endIndex, themeRule.foreground));
-                    }
-                }
-            }
-        }
-
-        private void ProcessRange(Range range)
-        {
-            Console.WriteLine(range.fromLineNumber);
-            
-            for (int i = range.fromLineNumber; i < range.toLineNumber; i++)
-            {
-                var tokens = _model.GetLineTokens(i - 1);
-
-                if (tokens is { })
-                {
-                    RemoveLineTransformations(i);
-                    ProcessTokens(i, tokens);
-=======
             if (_model is { })
             {
                 var tokens = _model.GetLineTokens(line.LineNumber - 1);
@@ -165,7 +92,6 @@
                             }
                         }
                     }
->>>>>>> 45330391
                 }
             }
         }
