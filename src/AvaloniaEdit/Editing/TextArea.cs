﻿// Copyright (c) 2014 AlphaSierraPapa for the SharpDevelop Team
// 
// Permission is hereby granted, free of charge, to any person obtaining a copy of this
// software and associated documentation files (the "Software"), to deal in the Software
// without restriction, including without limitation the rights to use, copy, modify, merge,
// publish, distribute, sublicense, and/or sell copies of the Software, and to permit persons
// to whom the Software is furnished to do so, subject to the following conditions:
// 
// The above copyright notice and this permission notice shall be included in all copies or
// substantial portions of the Software.
// 
// THE SOFTWARE IS PROVIDED "AS IS", WITHOUT WARRANTY OF ANY KIND, EXPRESS OR IMPLIED,
// INCLUDING BUT NOT LIMITED TO THE WARRANTIES OF MERCHANTABILITY, FITNESS FOR A PARTICULAR
// PURPOSE AND NONINFRINGEMENT. IN NO EVENT SHALL THE AUTHORS OR COPYRIGHT HOLDERS BE LIABLE
// FOR ANY CLAIM, DAMAGES OR OTHER LIABILITY, WHETHER IN AN ACTION OF CONTRACT, TORT OR
// OTHERWISE, ARISING FROM, OUT OF OR IN CONNECTION WITH THE SOFTWARE OR THE USE OR OTHER
// DEALINGS IN THE SOFTWARE.

using System;
using System.Collections.Generic;
using System.Collections.Immutable;
using System.Collections.ObjectModel;
using System.Collections.Specialized;
using System.ComponentModel;
using System.Diagnostics;
using System.Linq;
using Avalonia;
using AvaloniaEdit.Document;
using AvaloniaEdit.Indentation;
using AvaloniaEdit.Rendering;
using AvaloniaEdit.Utils;
using Avalonia.Controls;
using Avalonia.Controls.Presenters;
using Avalonia.Controls.Primitives;
using Avalonia.Input;
using Avalonia.Interactivity;
using Avalonia.Media;
using Avalonia.Threading;
using AvaloniaEdit.Text;
using Avalonia.Layout;

namespace AvaloniaEdit.Editing
{
    /// <summary>
    /// Control that wraps a TextView and adds support for user input and the caret.
    /// </summary>
    public class TextArea : TemplatedControl, ITextEditorComponent, IRoutedCommandBindable, ILogicalScrollable
    {
        /// <summary>
        /// This is the extra scrolling space that occurs after the last line.
        /// </summary>
        private const int AdditionalVerticalScrollAmount = 2;

        private Size _viewPort;
        private Size _extent;
        private Vector _offset;

        #region Constructor
        static TextArea()
        {
            KeyboardNavigation.TabNavigationProperty.OverrideDefaultValue<TextArea>(KeyboardNavigationMode.None);
            FocusableProperty.OverrideDefaultValue<TextArea>(true);

            DocumentProperty.Changed.Subscribe(OnDocumentChanged);
            OptionsProperty.Changed.Subscribe(OnOptionsChanged);

            AffectsArrange(OffsetProperty);
            AffectsRender(OffsetProperty);
        }

        /// <summary>
        /// Creates a new TextArea instance.
        /// </summary>
        public TextArea() : this(new TextView())
        {
        }

        /// <summary>
        /// Creates a new TextArea instance.
        /// </summary>
        protected TextArea(TextView textView)
        {
            TextView = textView ?? throw new ArgumentNullException(nameof(textView));
            Options = textView.Options;

            _selection = EmptySelection = new EmptySelection(this);

            textView.Services.AddService(this);

            textView.LineTransformers.Add(new SelectionColorizer(this));
            textView.InsertLayer(new SelectionLayer(this), KnownLayer.Selection, LayerInsertionPosition.Replace);

            Caret = new Caret(this);
            Caret.PositionChanged += (sender, e) => RequestSelectionValidation();
            Caret.PositionChanged += CaretPositionChanged;
            AttachTypingEvents();

            LeftMargins.CollectionChanged += LeftMargins_CollectionChanged;

            DefaultInputHandler = new TextAreaDefaultInputHandler(this);
            ActiveInputHandler = DefaultInputHandler;
        }

        protected override void OnTemplateApplied(TemplateAppliedEventArgs e)
        {
            base.OnTemplateApplied(e);

            if (e.NameScope.Find("PART_CP") is ContentPresenter contentPresenter)
            {
                contentPresenter.Content = TextView;
            }
        }

        #endregion

        /// <summary>
        ///     Defines the <see cref="Offset" /> property.
        /// </summary>
        public static readonly DirectProperty<TextArea, Vector> OffsetProperty =
            AvaloniaProperty.RegisterDirect<TextArea, Vector>(
<<<<<<< HEAD
                nameof(Offset),
                o => o.Offset,
                (o, v) => o.Offset = v);
=======
                nameof(IScrollable.Offset),
                o => (o as IScrollable).Offset,
                (o, v) => (o as IScrollable).Offset = v);
>>>>>>> 3eb346b5

        #region InputHandler management
        /// <summary>
        /// Gets the default input handler.
        /// </summary>
        /// <remarks><inheritdoc cref="ITextAreaInputHandler"/></remarks>
        public ITextAreaInputHandler DefaultInputHandler { get; }

        private ITextAreaInputHandler _activeInputHandler;
        private bool _isChangingInputHandler;

        /// <summary>
        /// Gets/Sets the active input handler.
        /// This property does not return currently active stacked input handlers. Setting this property detached all stacked input handlers.
        /// </summary>
        /// <remarks><inheritdoc cref="ITextAreaInputHandler"/></remarks>
        public ITextAreaInputHandler ActiveInputHandler
        {
            get => _activeInputHandler;
            set
            {
                if (value != null && value.TextArea != this)
                    throw new ArgumentException("The input handler was created for a different text area than this one.");
                if (_isChangingInputHandler)
                    throw new InvalidOperationException("Cannot set ActiveInputHandler recursively");
                if (_activeInputHandler != value)
                {
                    _isChangingInputHandler = true;
                    try
                    {
                        // pop the whole stack
                        PopStackedInputHandler(StackedInputHandlers.LastOrDefault());
                        Debug.Assert(StackedInputHandlers.IsEmpty);

                        _activeInputHandler?.Detach();
                        _activeInputHandler = value;
                        value?.Attach();
                    }
                    finally
                    {
                        _isChangingInputHandler = false;
                    }
                    ActiveInputHandlerChanged?.Invoke(this, EventArgs.Empty);
                }
            }
        }

        /// <summary>
        /// Occurs when the ActiveInputHandler property changes.
        /// </summary>
        public event EventHandler ActiveInputHandlerChanged;

        /// <summary>
        /// Gets the list of currently active stacked input handlers.
        /// </summary>
        /// <remarks><inheritdoc cref="ITextAreaInputHandler"/></remarks>
        public ImmutableStack<TextAreaStackedInputHandler> StackedInputHandlers { get; private set; } = ImmutableStack<TextAreaStackedInputHandler>.Empty;

        /// <summary>
        /// Pushes an input handler onto the list of stacked input handlers.
        /// </summary>
        /// <remarks><inheritdoc cref="ITextAreaInputHandler"/></remarks>
        public void PushStackedInputHandler(TextAreaStackedInputHandler inputHandler)
        {
            if (inputHandler == null)
                throw new ArgumentNullException(nameof(inputHandler));
            StackedInputHandlers = StackedInputHandlers.Push(inputHandler);
            inputHandler.Attach();
        }

        /// <summary>
        /// Pops the stacked input handler (and all input handlers above it).
        /// If <paramref name="inputHandler"/> is not found in the currently stacked input handlers, or is null, this method
        /// does nothing.
        /// </summary>
        /// <remarks><inheritdoc cref="ITextAreaInputHandler"/></remarks>
        public void PopStackedInputHandler(TextAreaStackedInputHandler inputHandler)
        {
            if (StackedInputHandlers.Any(i => i == inputHandler))
            {
                ITextAreaInputHandler oldHandler;
                do
                {
                    oldHandler = StackedInputHandlers.Peek();
                    StackedInputHandlers = StackedInputHandlers.Pop();
                    oldHandler.Detach();
                } while (oldHandler != inputHandler);
            }
        }
        #endregion

        #region Document property
        /// <summary>
        /// Document property.
        /// </summary>
        public static readonly AvaloniaProperty<TextDocument> DocumentProperty
            = TextView.DocumentProperty.AddOwner<TextArea>();

        /// <summary>
        /// Gets/Sets the document displayed by the text editor.
        /// </summary>
        public TextDocument Document
        {
            get => GetValue(DocumentProperty);
            set => SetValue(DocumentProperty, value);
        }

        /// <inheritdoc/>
        public event EventHandler DocumentChanged;

        private static void OnDocumentChanged(AvaloniaPropertyChangedEventArgs e)
        {
            (e.Sender as TextArea)?.OnDocumentChanged((TextDocument)e.OldValue, (TextDocument)e.NewValue);
        }

        private void OnDocumentChanged(TextDocument oldValue, TextDocument newValue)
        {
            if (oldValue != null)
            {
                TextDocumentWeakEventManager.Changing.RemoveHandler(oldValue, OnDocumentChanging);
                TextDocumentWeakEventManager.Changed.RemoveHandler(oldValue, OnDocumentChanged);
                TextDocumentWeakEventManager.UpdateStarted.RemoveHandler(oldValue, OnUpdateStarted);
                TextDocumentWeakEventManager.UpdateFinished.RemoveHandler(oldValue, OnUpdateFinished);
            }
            TextView.Document = newValue;
            if (newValue != null)
            {
                TextDocumentWeakEventManager.Changing.AddHandler(newValue, OnDocumentChanging);
                TextDocumentWeakEventManager.Changed.AddHandler(newValue, OnDocumentChanged);
                TextDocumentWeakEventManager.UpdateStarted.AddHandler(newValue, OnUpdateStarted);
                TextDocumentWeakEventManager.UpdateFinished.AddHandler(newValue, OnUpdateFinished);
            }
            // Reset caret location and selection: this is necessary because the caret/selection might be invalid
            // in the new document (e.g. if new document is shorter than the old document).
            Caret.Location = new TextLocation(1, 1);
            ClearSelection();
            DocumentChanged?.Invoke(this, EventArgs.Empty);
            //CommandManager.InvalidateRequerySuggested();
        }
        #endregion

        #region Options property
        /// <summary>
        /// Options property.
        /// </summary>
        public static readonly AvaloniaProperty<TextEditorOptions> OptionsProperty
            = TextView.OptionsProperty.AddOwner<TextArea>();

        /// <summary>
        /// Gets/Sets the document displayed by the text editor.
        /// </summary>
        public TextEditorOptions Options
        {
            get => GetValue(OptionsProperty);
            set => SetValue(OptionsProperty, value);
        }

        /// <summary>
        /// Occurs when a text editor option has changed.
        /// </summary>
        public event PropertyChangedEventHandler OptionChanged;

        private void OnOptionChanged(object sender, PropertyChangedEventArgs e)
        {
            OnOptionChanged(e);
        }

        /// <summary>
        /// Raises the <see cref="OptionChanged"/> event.
        /// </summary>
        protected virtual void OnOptionChanged(PropertyChangedEventArgs e)
        {
            OptionChanged?.Invoke(this, e);
        }

        private static void OnOptionsChanged(AvaloniaPropertyChangedEventArgs e)
        {
            (e.Sender as TextArea)?.OnOptionsChanged((TextEditorOptions)e.OldValue, (TextEditorOptions)e.NewValue);
        }

        private void OnOptionsChanged(TextEditorOptions oldValue, TextEditorOptions newValue)
        {
            if (oldValue != null)
            {
                PropertyChangedWeakEventManager.RemoveHandler(oldValue, OnOptionChanged);
            }
            TextView.Options = newValue;
            if (newValue != null)
            {
                PropertyChangedWeakEventManager.AddHandler(newValue, OnOptionChanged);
            }
            OnOptionChanged(new PropertyChangedEventArgs(null));
        }
        #endregion

        #region Caret handling on document changes

        private void OnDocumentChanging(object sender, DocumentChangeEventArgs e)
        {
            Caret.OnDocumentChanging();
        }

        private void OnDocumentChanged(object sender, DocumentChangeEventArgs e)
        {
            Caret.OnDocumentChanged(e);
            Selection = _selection.UpdateOnDocumentChange(e);
        }

        private void OnUpdateStarted(object sender, EventArgs e)
        {
            Document.UndoStack.PushOptional(new RestoreCaretAndSelectionUndoAction(this));
        }

        private void OnUpdateFinished(object sender, EventArgs e)
        {
            Caret.OnDocumentUpdateFinished();
        }

        private sealed class RestoreCaretAndSelectionUndoAction : IUndoableOperation
        {
            // keep textarea in weak reference because the IUndoableOperation is stored with the document
            private readonly WeakReference _textAreaReference;

            private readonly TextViewPosition _caretPosition;
            private readonly Selection _selection;

            public RestoreCaretAndSelectionUndoAction(TextArea textArea)
            {
                _textAreaReference = new WeakReference(textArea);
                // Just save the old caret position, no need to validate here.
                // If we restore it, we'll validate it anyways.
                _caretPosition = textArea.Caret.NonValidatedPosition;
                _selection = textArea.Selection;
            }

            public void Undo()
            {
                var textArea = (TextArea)_textAreaReference.Target;
                if (textArea != null)
                {
                    textArea.Caret.Position = _caretPosition;
                    textArea.Selection = _selection;
                }
            }

            public void Redo()
            {
                // redo=undo: we just restore the caret/selection state
                Undo();
            }
        }
        #endregion

        #region TextView property

        /// <summary>
        /// Gets the text view used to display text in this text area.
        /// </summary>
        public TextView TextView { get; }

        #endregion

        #region Selection property
        internal readonly Selection EmptySelection;
        private Selection _selection;

        /// <summary>
        /// Occurs when the selection has changed.
        /// </summary>
        public event EventHandler SelectionChanged;

        /// <summary>
        /// Gets/Sets the selection in this text area.
        /// </summary>

        public Selection Selection
        {
            get => _selection;
            set
            {
                if (value == null)
                    throw new ArgumentNullException(nameof(value));
                if (value.TextArea != this)
                    throw new ArgumentException("Cannot use a Selection instance that belongs to another text area.");
                if (!Equals(_selection, value))
                {
                    //					Debug.WriteLine("Selection change from " + selection + " to " + value);
                    if (TextView != null)
                    {
                        var oldSegment = _selection.SurroundingSegment;
                        var newSegment = value.SurroundingSegment;
                        if (!Selection.EnableVirtualSpace && (_selection is SimpleSelection && value is SimpleSelection && oldSegment != null && newSegment != null))
                        {
                            // perf optimization:
                            // When a simple selection changes, don't redraw the whole selection, but only the changed parts.
                            var oldSegmentOffset = oldSegment.Offset;
                            var newSegmentOffset = newSegment.Offset;
                            if (oldSegmentOffset != newSegmentOffset)
                            {
                                TextView.Redraw(Math.Min(oldSegmentOffset, newSegmentOffset),
                                                Math.Abs(oldSegmentOffset - newSegmentOffset),
                                                DispatcherPriority.Background);
                            }
                            var oldSegmentEndOffset = oldSegment.EndOffset;
                            var newSegmentEndOffset = newSegment.EndOffset;
                            if (oldSegmentEndOffset != newSegmentEndOffset)
                            {
                                TextView.Redraw(Math.Min(oldSegmentEndOffset, newSegmentEndOffset),
                                                Math.Abs(oldSegmentEndOffset - newSegmentEndOffset),
                                                DispatcherPriority.Background);
                            }
                        }
                        else
                        {
                            TextView.Redraw(oldSegment, DispatcherPriority.Background);
                            TextView.Redraw(newSegment, DispatcherPriority.Background);
                        }
                    }
                    _selection = value;
                    SelectionChanged?.Invoke(this, EventArgs.Empty);
                    // a selection change causes commands like copy/paste/etc. to change status
                    //CommandManager.InvalidateRequerySuggested();
                }
            }
        }

        /// <summary>
        /// Clears the current selection.
        /// </summary>
        public void ClearSelection()
        {
            Selection = EmptySelection;
        }

        /// <summary>
        /// The <see cref="SelectionBrush"/> property.
        /// </summary>
        public static readonly AvaloniaProperty<IBrush> SelectionBrushProperty =
            AvaloniaProperty.Register<TextArea, IBrush>("SelectionBrush");

        /// <summary>
        /// Gets/Sets the background brush used for the selection.
        /// </summary>
        public IBrush SelectionBrush
        {
            get => GetValue(SelectionBrushProperty);
            set => SetValue(SelectionBrushProperty, value);
        }

        /// <summary>
        /// The <see cref="SelectionForeground"/> property.
        /// </summary>
        public static readonly AvaloniaProperty<IBrush> SelectionForegroundProperty =
            AvaloniaProperty.Register<TextArea, IBrush>("SelectionForeground");

        /// <summary>
        /// Gets/Sets the foreground brush used for selected text.
        /// </summary>
        public IBrush SelectionForeground
        {
            get => GetValue(SelectionForegroundProperty);
            set => SetValue(SelectionForegroundProperty, value);
        }

        /// <summary>
        /// The <see cref="SelectionBorder"/> property.
        /// </summary>
        public static readonly AvaloniaProperty<Pen> SelectionBorderProperty =
            AvaloniaProperty.Register<TextArea, Pen>("SelectionBorder");

        /// <summary>
        /// Gets/Sets the pen used for the border of the selection.
        /// </summary>
        public Pen SelectionBorder
        {
            get => GetValue(SelectionBorderProperty);
            set => SetValue(SelectionBorderProperty, value);
        }

        /// <summary>
        /// The <see cref="SelectionCornerRadius"/> property.
        /// </summary>
        public static readonly AvaloniaProperty<double> SelectionCornerRadiusProperty =
            AvaloniaProperty.Register<TextArea, double>("SelectionCornerRadius", 3.0);

        /// <summary>
        /// Gets/Sets the corner radius of the selection.
        /// </summary>
        public double SelectionCornerRadius
        {
            get => GetValue(SelectionCornerRadiusProperty);
            set => SetValue(SelectionCornerRadiusProperty, value);
        }
        #endregion

        #region Force caret to stay inside selection

        private bool _ensureSelectionValidRequested;
        private int _allowCaretOutsideSelection;

        private void RequestSelectionValidation()
        {
            if (!_ensureSelectionValidRequested && _allowCaretOutsideSelection == 0)
            {
                _ensureSelectionValidRequested = true;
                Dispatcher.UIThread.InvokeAsync(EnsureSelectionValid);
            }
        }

        /// <summary>
        /// Code that updates only the caret but not the selection can cause confusion when
        /// keys like 'Delete' delete the (possibly invisible) selected text and not the
        /// text around the caret.
        /// 
        /// So we'll ensure that the caret is inside the selection.
        /// (when the caret is not in the selection, we'll clear the selection)
        /// 
        /// This method is invoked using the Dispatcher so that code may temporarily violate this rule
        /// (e.g. most 'extend selection' methods work by first setting the caret, then the selection),
        /// it's sufficient to fix it after any event handlers have run.
        /// </summary>
        private void EnsureSelectionValid()
        {
            _ensureSelectionValidRequested = false;
            if (_allowCaretOutsideSelection == 0)
            {
                if (!_selection.IsEmpty && !_selection.Contains(Caret.Offset))
                {
                    Debug.WriteLine("Resetting selection because caret is outside");
                    ClearSelection();
                }
            }
        }

        /// <summary>
        /// Temporarily allows positioning the caret outside the selection.
        /// Dispose the returned IDisposable to revert the allowance.
        /// </summary>
        /// <remarks>
        /// The text area only forces the caret to be inside the selection when other events
        /// have finished running (using the dispatcher), so you don't have to use this method
        /// for temporarily positioning the caret in event handlers.
        /// This method is only necessary if you want to run the dispatcher, e.g. if you
        /// perform a drag'n'drop operation.
        /// </remarks>
        public IDisposable AllowCaretOutsideSelection()
        {
            VerifyAccess();
            _allowCaretOutsideSelection++;
            return new CallbackOnDispose(
                delegate
                {
                    VerifyAccess();
                    _allowCaretOutsideSelection--;
                    RequestSelectionValidation();
                });
        }
        #endregion

        #region Properties

        /// <summary>
        /// Gets the Caret used for this text area.
        /// </summary>
        public Caret Caret { get; }

        public void ScrollToLine(int line, double borderSizePc = 0.5)
        {
<<<<<<< HEAD
            var offset = line - (Viewport.Height * borderSizePc);
=======
            var offset = line - (_viewPort.Height * borderSizePc);
>>>>>>> 3eb346b5

            if (offset < 0)
            {
                offset = 0;
            }

            this.BringIntoView(new Rect(1, offset, 0, 1));

<<<<<<< HEAD
            offset = line + (Viewport.Height * borderSizePc);
=======
            offset = line + (_viewPort.Height * borderSizePc);
>>>>>>> 3eb346b5

            if (offset >= 0)
            {
                this.BringIntoView(new Rect(1, offset, 0, 1));
            }
        }

        private void CaretPositionChanged(object sender, EventArgs e)
        {
            if (TextView == null)
                return;

            TextView.HighlightedLine = Caret.Line;

            ScrollToLine(Caret.Line);
        }

        public static readonly DirectProperty<TextArea, ObservableCollection<IControl>> LeftMarginsProperty
            = AvaloniaProperty.RegisterDirect<TextArea, ObservableCollection<IControl>>(nameof(LeftMargins),
                c => c.LeftMargins);

        /// <summary>
        /// Gets the collection of margins displayed to the left of the text view.
        /// </summary>
        public ObservableCollection<IControl> LeftMargins { get; } = new ObservableCollection<IControl>();

        private void LeftMargins_CollectionChanged(object sender, NotifyCollectionChangedEventArgs e)
        {
            if (e.OldItems != null)
            {
                foreach (var c in e.OldItems.OfType<ITextViewConnect>())
                {
                    c.RemoveFromTextView(TextView);
                }
            }
            if (e.NewItems != null)
            {
                foreach (var c in e.NewItems.OfType<ITextViewConnect>())
                {
                    c.AddToTextView(TextView);
                }
            }
        }

        private IReadOnlySectionProvider _readOnlySectionProvider = NoReadOnlySections.Instance;

        /// <summary>
        /// Gets/Sets an object that provides read-only sections for the text area.
        /// </summary>
        public IReadOnlySectionProvider ReadOnlySectionProvider
        {
            get => _readOnlySectionProvider;
            set => _readOnlySectionProvider = value ?? throw new ArgumentNullException(nameof(value));
        }
        #endregion

        #region Focus Handling (Show/Hide Caret)

        protected override void OnPointerPressed(PointerPressedEventArgs e)
        {
            base.OnPointerPressed(e);
            Focus();
        }

        protected override void OnGotFocus(GotFocusEventArgs e)
        {
            base.OnGotFocus(e);
            // First activate IME, then show caret
            //ime.OnGotKeyboardFocus(e);
            Caret.Show();
        }

        protected override void OnLostFocus(RoutedEventArgs e)
        {
            base.OnLostFocus(e);
            Caret.Hide();
            //ime.OnLostKeyboardFocus(e);
        }
        #endregion

        #region OnTextInput / RemoveSelectedText / ReplaceSelectionWithText
        /// <summary>
        /// Occurs when the TextArea receives text input.
        /// but occurs immediately before the TextArea handles the TextInput event.
        /// </summary>
        public event EventHandler<TextInputEventArgs> TextEntering;

        /// <summary>
        /// Occurs when the TextArea receives text input.
        /// but occurs immediately after the TextArea handles the TextInput event.
        /// </summary>
        public event EventHandler<TextInputEventArgs> TextEntered;

        /// <summary>
        /// Raises the TextEntering event.
        /// </summary>
        protected virtual void OnTextEntering(TextInputEventArgs e)
        {
            TextEntering?.Invoke(this, e);
        }

        /// <summary>
        /// Raises the TextEntered event.
        /// </summary>
        protected virtual void OnTextEntered(TextInputEventArgs e)
        {
            TextEntered?.Invoke(this, e);
        }

        protected override void OnTextInput(TextInputEventArgs e)
        {
            Debug.WriteLine($"TextInput: Text=\'{e.Text}\'");
            base.OnTextInput(e);
            if (!e.Handled && Document != null)
            {
                if (string.IsNullOrEmpty(e.Text) || e.Text == "\x1b" || e.Text == "\b")
                {
                    // TODO: check this
                    // ASCII 0x1b = ESC.
                    // produces a TextInput event with that old ASCII control char
                    // when Escape is pressed. We'll just ignore it.

                    // A deadkey followed by backspace causes a textinput event for the BS character.

                    // Similarly, some shortcuts like Alt+Space produce an empty TextInput event.
                    // We have to ignore those (not handle them) to keep the shortcut working.
                    return;
                }
                HideMouseCursor();
                PerformTextInput(e);
                e.Handled = true;
            }
        }

        /// <summary>
        /// Performs text input.
        /// This raises the <see cref="TextEntering"/> event, replaces the selection with the text,
        /// and then raises the <see cref="TextEntered"/> event.
        /// </summary>
        public void PerformTextInput(string text)
        {
            var e = new TextInputEventArgs
            {
                Text = text,
                RoutedEvent = TextInputEvent
            };
            PerformTextInput(e);
        }

        /// <summary>
        /// Performs text input.
        /// This raises the <see cref="TextEntering"/> event, replaces the selection with the text,
        /// and then raises the <see cref="TextEntered"/> event.
        /// </summary>
        public void PerformTextInput(TextInputEventArgs e)
        {
            if (e == null)
                throw new ArgumentNullException(nameof(e));
            if (Document == null)
                throw ThrowUtil.NoDocumentAssigned();
            OnTextEntering(e);
            if (!e.Handled)
            {
                if (e.Text == "\n" || e.Text == "\r" || e.Text == "\r\n")
                    ReplaceSelectionWithNewLine();
                else
                {
                    // TODO
                    //if (OverstrikeMode && Selection.IsEmpty && Document.GetLineByNumber(Caret.Line).EndOffset > Caret.Offset)
                    //    EditingCommands.SelectRightByCharacter.Execute(null, this);
                    ReplaceSelectionWithText(e.Text);
                }
                OnTextEntered(e);
                Caret.BringCaretToView();
            }
        }

        private void ReplaceSelectionWithNewLine()
        {
            var newLine = TextUtilities.GetNewLineFromDocument(Document, Caret.Line);
            using (Document.RunUpdate())
            {
                ReplaceSelectionWithText(newLine);
                if (IndentationStrategy != null)
                {
                    var line = Document.GetLineByNumber(Caret.Line);
                    var deletable = GetDeletableSegments(line);
                    if (deletable.Length == 1 && deletable[0].Offset == line.Offset && deletable[0].Length == line.Length)
                    {
                        // use indentation strategy only if the line is not read-only
                        IndentationStrategy.IndentLine(Document, line);
                    }
                }
            }
        }

        internal void RemoveSelectedText()
        {
            if (Document == null)
                throw ThrowUtil.NoDocumentAssigned();
            _selection.ReplaceSelectionWithText(string.Empty);
#if DEBUG
            if (!_selection.IsEmpty)
            {
                foreach (var s in _selection.Segments)
                {
                    Debug.Assert(!ReadOnlySectionProvider.GetDeletableSegments(s).Any());
                }
            }
#endif
        }

        internal void ReplaceSelectionWithText(string newText)
        {
            if (newText == null)
                throw new ArgumentNullException(nameof(newText));
            if (Document == null)
                throw ThrowUtil.NoDocumentAssigned();
            _selection.ReplaceSelectionWithText(newText);
        }

        internal ISegment[] GetDeletableSegments(ISegment segment)
        {
            var deletableSegments = ReadOnlySectionProvider.GetDeletableSegments(segment);
            if (deletableSegments == null)
                throw new InvalidOperationException("ReadOnlySectionProvider.GetDeletableSegments returned null");
            var array = deletableSegments.ToArray();
            var lastIndex = segment.Offset;
            foreach (var t in array)
            {
                if (t.Offset < lastIndex)
                    throw new InvalidOperationException("ReadOnlySectionProvider returned incorrect segments (outside of input segment / wrong order)");
                lastIndex = t.EndOffset;
            }
            if (lastIndex > segment.EndOffset)
                throw new InvalidOperationException("ReadOnlySectionProvider returned incorrect segments (outside of input segment / wrong order)");
            return array;
        }
        #endregion

        #region IndentationStrategy property
        /// <summary>
        /// IndentationStrategy property.
        /// </summary>
        public static readonly AvaloniaProperty<IIndentationStrategy> IndentationStrategyProperty =
            AvaloniaProperty.Register<TextArea, IIndentationStrategy>("IndentationStrategy", new DefaultIndentationStrategy());

        /// <summary>
        /// Gets/Sets the indentation strategy used when inserting new lines.
        /// </summary>
        public IIndentationStrategy IndentationStrategy
        {
            get => GetValue(IndentationStrategyProperty);
            set => SetValue(IndentationStrategyProperty, value);
        }
        #endregion

        #region OnKeyDown/OnKeyUp

        // Make life easier for text editor extensions that use a different cursor based on the pressed modifier keys.
        /// <inheritdoc/>
        protected override void OnKeyDown(KeyEventArgs e)
        {
            base.OnKeyDown(e);
            TextView.InvalidateCursorIfPointerWithinTextView();
        }

        private void OnPreviewKeyDown(KeyEventArgs e)
        {
            foreach (var h in StackedInputHandlers)
            {
                if (e.Handled)
                    break;
                h.OnPreviewKeyUp(e);
            }
        }

        /// <inheritdoc/>
        protected override void OnKeyUp(KeyEventArgs e)
        {
            base.OnKeyUp(e);
            TextView.InvalidateCursorIfPointerWithinTextView();
        }

        private void OnPreviewKeyUp(KeyEventArgs e)
        {
            foreach (var h in StackedInputHandlers)
            {
                if (e.Handled)
                    break;
                h.OnPreviewKeyDown(e);
            }
        }

        #endregion

        #region Hide Mouse Cursor While Typing

        private bool _isMouseCursorHidden;

        private void AttachTypingEvents()
        {
            // Use the PreviewMouseMove event in case some other editor layer consumes the MouseMove event (e.g. SD's InsertionCursorLayer)
            PointerEnter += delegate { ShowMouseCursor(); };
            PointerLeave += delegate { ShowMouseCursor(); };
        }

        private void ShowMouseCursor()
        {
            if (_isMouseCursorHidden)
            {
                //System.Windows.Forms.Cursor.Show();
                _isMouseCursorHidden = false;
            }
        }

        private void HideMouseCursor()
        {
            if (Options.HideCursorWhileTyping && !_isMouseCursorHidden && IsPointerOver)
            {
                _isMouseCursorHidden = true;
                //System.Windows.Forms.Cursor.Hide();
            }
        }

        #endregion

        #region Overstrike mode

        /// <summary>
        /// The <see cref="OverstrikeMode"/> dependency property.
        /// </summary>
        public static readonly AvaloniaProperty<bool> OverstrikeModeProperty =
            AvaloniaProperty.Register<TextArea, bool>("OverstrikeMode");

        /// <summary>
        /// Gets/Sets whether overstrike mode is active.
        /// </summary>
        public bool OverstrikeMode
        {
            get => GetValue(OverstrikeModeProperty);
            set => SetValue(OverstrikeModeProperty, value);
        }

        #endregion

        /// <inheritdoc/>
        protected override void OnPropertyChanged(AvaloniaPropertyChangedEventArgs e)
        {
            base.OnPropertyChanged(e);
            if (e.Property == SelectionBrushProperty
                || e.Property == SelectionBorderProperty
                || e.Property == SelectionForegroundProperty
                || e.Property == SelectionCornerRadiusProperty)
            {
                TextView.Redraw();
            }
            else if (e.Property == OverstrikeModeProperty)
            {
                Caret.UpdateIfVisible();
            }
        }

        /// <summary>
        /// Gets the requested service.
        /// </summary>
        /// <returns>Returns the requested service instance, or null if the service cannot be found.</returns>
        public virtual object GetService(Type serviceType)
        {
            return TextView.GetService(serviceType);
        }

        /// <summary>
        /// Occurs when text inside the TextArea was copied.
        /// </summary>
        public event EventHandler<TextEventArgs> TextCopied;

        internal void OnTextCopied(TextEventArgs e)
        {
            TextCopied?.Invoke(this, e);
        }

        private int LogicalScrollSize
        {
            get
            {
                if (TextView?.Document != null)
                {
<<<<<<< HEAD
                    return TextView.Document.LineCount + 2;
                }

                return 2;
=======
                    return TextView.Document.LineCount + AdditionalVerticalScrollAmount;
                }

                return AdditionalVerticalScrollAmount;
>>>>>>> 3eb346b5
            }
        }

        protected override Size MeasureOverride(Size availableSize)
        {
            var result = availableSize;

            if (TextView?.Document != null)
            {
                result = new Size(availableSize.Width, LogicalScrollSize * TextView.DefaultLineHeight);

                base.MeasureOverride(result);
            }

            return result;
        }

        protected override Size ArrangeOverride(Size finalSize)
        {
            if (TextView?.Document != null)
            {
<<<<<<< HEAD
                Viewport = new Size(finalSize.Width, finalSize.Height / TextView.DefaultLineHeight);
                Extent = new Size(finalSize.Width, LogicalScrollSize);

                InvalidateScroll.Invoke();
=======
                _viewPort = new Size(finalSize.Width, finalSize.Height / TextView.DefaultLineHeight);
                _extent = new Size(finalSize.Width, LogicalScrollSize);

                (this as ILogicalScrollable).InvalidateScroll?.Invoke();
>>>>>>> 3eb346b5
            }

            return base.ArrangeOverride(finalSize);
        }

        public bool BringIntoView(IControl target, Rect targetRect)
        {
            var result = false;

<<<<<<< HEAD
            var offset = Offset;
            if (Offset.Y > targetRect.Y)
            {
                offset = Offset.WithY(targetRect.Y);
                result = true;
            }

            if (Offset.Y + Viewport.Height < targetRect.Y)
            {
                offset = Offset.WithY(targetRect.Y - Viewport.Height);
=======
            var offset = _offset;
            if (_offset.Y > targetRect.Y)
            {
                offset = _offset.WithY(targetRect.Y);
                result = true;
            }

            if (_offset.Y + _viewPort.Height < targetRect.Y)
            {
                offset = _offset.WithY(targetRect.Y - _viewPort.Height);
>>>>>>> 3eb346b5
                result = true;
            }

            if (result)
            {
<<<<<<< HEAD
                Offset = offset;
=======
                (this as IScrollable).Offset = offset;
>>>>>>> 3eb346b5
            }

            return result;
        }

        public IControl GetControlInDirection(NavigationDirection direction, IControl from)
        {
            return null;
        }

        public IList<RoutedCommandBinding> CommandBindings { get; } = new List<RoutedCommandBinding>();

<<<<<<< HEAD
        public bool IsLogicalScrollEnabled => true;

        public Action InvalidateScroll { get; set; }

        public Size ScrollSize => new Size(Bounds.Width, 2);

        public Size PageScrollSize => throw new NotImplementedException();

        public Size Extent { get; private set; }

        private Vector _offset;
        public Vector Offset
=======
        bool ILogicalScrollable.IsLogicalScrollEnabled => true;

        Action ILogicalScrollable.InvalidateScroll { get; set; }

        Size ILogicalScrollable.ScrollSize => new Size(Bounds.Width, 2);

        Size ILogicalScrollable.PageScrollSize => throw new NotImplementedException();

        Size IScrollable.Extent => _extent;

        Vector IScrollable.Offset
>>>>>>> 3eb346b5
        {
            get
            {
                return _offset;
            }
            set
            {
                TextView.SetScrollOffset(new Vector(value.X, value.Y * TextView.DefaultLineHeight));

                SetAndRaise(OffsetProperty, ref _offset, value);
            }
        }

<<<<<<< HEAD
        public Size Viewport { get; private set; }
=======
        Size IScrollable.Viewport => _viewPort;
>>>>>>> 3eb346b5
    }

    /// <summary>
    /// EventArgs with text.
    /// </summary>
    public class TextEventArgs : EventArgs
    {
        /// <summary>
        /// Gets the text.
        /// </summary>
        public string Text { get; }

        /// <summary>
        /// Creates a new TextEventArgs instance.
        /// </summary>
        public TextEventArgs(string text)
        {
            Text = text ?? throw new ArgumentNullException(nameof(text));
        }
    }
}<|MERGE_RESOLUTION|>--- conflicted
+++ resolved
@@ -118,15 +118,9 @@
         /// </summary>
         public static readonly DirectProperty<TextArea, Vector> OffsetProperty =
             AvaloniaProperty.RegisterDirect<TextArea, Vector>(
-<<<<<<< HEAD
-                nameof(Offset),
-                o => o.Offset,
-                (o, v) => o.Offset = v);
-=======
                 nameof(IScrollable.Offset),
                 o => (o as IScrollable).Offset,
                 (o, v) => (o as IScrollable).Offset = v);
->>>>>>> 3eb346b5
 
         #region InputHandler management
         /// <summary>
@@ -595,11 +589,7 @@
 
         public void ScrollToLine(int line, double borderSizePc = 0.5)
         {
-<<<<<<< HEAD
-            var offset = line - (Viewport.Height * borderSizePc);
-=======
             var offset = line - (_viewPort.Height * borderSizePc);
->>>>>>> 3eb346b5
 
             if (offset < 0)
             {
@@ -608,11 +598,7 @@
 
             this.BringIntoView(new Rect(1, offset, 0, 1));
 
-<<<<<<< HEAD
-            offset = line + (Viewport.Height * borderSizePc);
-=======
             offset = line + (_viewPort.Height * borderSizePc);
->>>>>>> 3eb346b5
 
             if (offset >= 0)
             {
@@ -1001,17 +987,10 @@
             {
                 if (TextView?.Document != null)
                 {
-<<<<<<< HEAD
-                    return TextView.Document.LineCount + 2;
-                }
-
-                return 2;
-=======
                     return TextView.Document.LineCount + AdditionalVerticalScrollAmount;
                 }
 
                 return AdditionalVerticalScrollAmount;
->>>>>>> 3eb346b5
             }
         }
 
@@ -1033,17 +1012,10 @@
         {
             if (TextView?.Document != null)
             {
-<<<<<<< HEAD
-                Viewport = new Size(finalSize.Width, finalSize.Height / TextView.DefaultLineHeight);
-                Extent = new Size(finalSize.Width, LogicalScrollSize);
-
-                InvalidateScroll.Invoke();
-=======
                 _viewPort = new Size(finalSize.Width, finalSize.Height / TextView.DefaultLineHeight);
                 _extent = new Size(finalSize.Width, LogicalScrollSize);
 
                 (this as ILogicalScrollable).InvalidateScroll?.Invoke();
->>>>>>> 3eb346b5
             }
 
             return base.ArrangeOverride(finalSize);
@@ -1053,18 +1025,6 @@
         {
             var result = false;
 
-<<<<<<< HEAD
-            var offset = Offset;
-            if (Offset.Y > targetRect.Y)
-            {
-                offset = Offset.WithY(targetRect.Y);
-                result = true;
-            }
-
-            if (Offset.Y + Viewport.Height < targetRect.Y)
-            {
-                offset = Offset.WithY(targetRect.Y - Viewport.Height);
-=======
             var offset = _offset;
             if (_offset.Y > targetRect.Y)
             {
@@ -1075,17 +1035,12 @@
             if (_offset.Y + _viewPort.Height < targetRect.Y)
             {
                 offset = _offset.WithY(targetRect.Y - _viewPort.Height);
->>>>>>> 3eb346b5
                 result = true;
             }
 
             if (result)
             {
-<<<<<<< HEAD
-                Offset = offset;
-=======
                 (this as IScrollable).Offset = offset;
->>>>>>> 3eb346b5
             }
 
             return result;
@@ -1098,20 +1053,6 @@
 
         public IList<RoutedCommandBinding> CommandBindings { get; } = new List<RoutedCommandBinding>();
 
-<<<<<<< HEAD
-        public bool IsLogicalScrollEnabled => true;
-
-        public Action InvalidateScroll { get; set; }
-
-        public Size ScrollSize => new Size(Bounds.Width, 2);
-
-        public Size PageScrollSize => throw new NotImplementedException();
-
-        public Size Extent { get; private set; }
-
-        private Vector _offset;
-        public Vector Offset
-=======
         bool ILogicalScrollable.IsLogicalScrollEnabled => true;
 
         Action ILogicalScrollable.InvalidateScroll { get; set; }
@@ -1123,7 +1064,6 @@
         Size IScrollable.Extent => _extent;
 
         Vector IScrollable.Offset
->>>>>>> 3eb346b5
         {
             get
             {
@@ -1137,11 +1077,7 @@
             }
         }
 
-<<<<<<< HEAD
-        public Size Viewport { get; private set; }
-=======
         Size IScrollable.Viewport => _viewPort;
->>>>>>> 3eb346b5
     }
 
     /// <summary>
