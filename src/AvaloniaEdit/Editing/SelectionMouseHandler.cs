﻿// Copyright (c) 2014 AlphaSierraPapa for the SharpDevelop Team
// 
// Permission is hereby granted, free of charge, to any person obtaining a copy of this
// software and associated documentation files (the "Software"), to deal in the Software
// without restriction, including without limitation the rights to use, copy, modify, merge,
// publish, distribute, sublicense, and/or sell copies of the Software, and to permit persons
// to whom the Software is furnished to do so, subject to the following conditions:
// 
// The above copyright notice and this permission notice shall be included in all copies or
// substantial portions of the Software.
// 
// THE SOFTWARE IS PROVIDED "AS IS", WITHOUT WARRANTY OF ANY KIND, EXPRESS OR IMPLIED,
// INCLUDING BUT NOT LIMITED TO THE WARRANTIES OF MERCHANTABILITY, FITNESS FOR A PARTICULAR
// PURPOSE AND NONINFRINGEMENT. IN NO EVENT SHALL THE AUTHORS OR COPYRIGHT HOLDERS BE LIABLE
// FOR ANY CLAIM, DAMAGES OR OTHER LIABILITY, WHETHER IN AN ACTION OF CONTRACT, TORT OR
// OTHERWISE, ARISING FROM, OUT OF OR IN CONNECTION WITH THE SOFTWARE OR THE USE OR OTHER
// DEALINGS IN THE SOFTWARE.

using Avalonia;
using Avalonia.Input;

using AvaloniaEdit.Document;
using AvaloniaEdit.Utils;

using System;
using System.ComponentModel;
using System.Linq;

namespace AvaloniaEdit.Editing
{
    /// <summary>
    /// Handles selection of text using the mouse.
    /// </summary>
    internal sealed class SelectionMouseHandler : ITextAreaInputHandler
    {
        #region enum SelectionMode

        private enum SelectionMode
        {
            /// <summary>
            /// no selection (no mouse button down)
            /// </summary>
            None,
            /// <summary>
            /// left mouse button down on selection, might be normal click
            /// or might be drag'n'drop
            /// </summary>
            PossibleDragStart,
            /// <summary>
            /// dragging text
            /// </summary>
            Drag,
            /// <summary>
            /// normal selection (click+drag)
            /// </summary>
            Normal,
            /// <summary>
            /// whole-word selection (double click+drag or ctrl+click+drag)
            /// </summary>
            WholeWord,
            /// <summary>
            /// whole-line selection (triple click+drag)
            /// </summary>
            WholeLine,
            /// <summary>
            /// rectangular selection (alt+click+drag)
            /// </summary>
            Rectangular
        }
        #endregion

        private SelectionMode _mode;
        private AnchorSegment _startWord;
        private Point _possibleDragStartMousePos;

        #region Constructor + Attach + Detach
        public SelectionMouseHandler(TextArea textArea)
        {
            TextArea = textArea ?? throw new ArgumentNullException(nameof(textArea));
        }

        public TextArea TextArea { get; }

        public void Attach()
        {
            TextArea.PointerPressed += TextArea_MouseLeftButtonDown;
            TextArea.PointerMoved += TextArea_MouseMove;
            TextArea.PointerReleased += TextArea_MouseLeftButtonUp;
            //textArea.QueryCursor += textArea_QueryCursor;
            TextArea.OptionChanged += TextArea_OptionChanged;

            _enableTextDragDrop = TextArea.Options.EnableTextDragDrop;
            if (_enableTextDragDrop)
            {
                AttachDragDrop();
            }
        }

        public void Detach()
        {
            _mode = SelectionMode.None;
            TextArea.PointerPressed -= TextArea_MouseLeftButtonDown;
            TextArea.PointerMoved -= TextArea_MouseMove;
            TextArea.PointerReleased -= TextArea_MouseLeftButtonUp;
            //textArea.QueryCursor -= textArea_QueryCursor;
            TextArea.OptionChanged -= TextArea_OptionChanged;
            if (_enableTextDragDrop)
            {
                DetachDragDrop();
            }
        }

        private void AttachDragDrop()
        {
            //textArea.AllowDrop = true;
            //textArea.GiveFeedback += textArea_GiveFeedback;
            //textArea.QueryContinueDrag += textArea_QueryContinueDrag;
            //textArea.DragEnter += textArea_DragEnter;
            //textArea.DragOver += textArea_DragOver;
            //textArea.DragLeave += textArea_DragLeave;
            //textArea.Drop += textArea_Drop;
        }

        private void DetachDragDrop()
        {
            //textArea.AllowDrop = false;
            //textArea.GiveFeedback -= textArea_GiveFeedback;
            //textArea.QueryContinueDrag -= textArea_QueryContinueDrag;
            //textArea.DragEnter -= textArea_DragEnter;
            //textArea.DragOver -= textArea_DragOver;
            //textArea.DragLeave -= textArea_DragLeave;
            //textArea.Drop -= textArea_Drop;
        }

        private bool _enableTextDragDrop;

        private void TextArea_OptionChanged(object sender, PropertyChangedEventArgs e)
        {
            var newEnableTextDragDrop = TextArea.Options.EnableTextDragDrop;
            if (newEnableTextDragDrop != _enableTextDragDrop)
            {
                _enableTextDragDrop = newEnableTextDragDrop;
                if (newEnableTextDragDrop)
                    AttachDragDrop();
                else
                    DetachDragDrop();
            }
        }
        #endregion

        #region Dropping text
        //[System.Diagnostics.CodeAnalysis.SuppressMessage("Microsoft.Design", "CA1031:DoNotCatchGeneralExceptionTypes")]
        //void textArea_DragEnter(object sender, DragEventArgs e)
        //{
        //	try {
        //		e.Effects = GetEffect(e);
        //		textArea.Caret.Show();
        //	} catch (Exception ex) {
        //		OnDragException(ex);
        //	}
        //}

        //[System.Diagnostics.CodeAnalysis.SuppressMessage("Microsoft.Design", "CA1031:DoNotCatchGeneralExceptionTypes")]
        //void textArea_DragOver(object sender, DragEventArgs e)
        //{
        //	try {
        //		e.Effects = GetEffect(e);
        //	} catch (Exception ex) {
        //		OnDragException(ex);
        //	}
        //}

        //DragDropEffects GetEffect(DragEventArgs e)
        //{
        //	if (e.Data.GetDataPresent(DataFormats.UnicodeText, true)) {
        //		e.Handled = true;
        //		int visualColumn;
        //		bool isAtEndOfLine;
        //		int offset = GetOffsetFromMousePosition(e.GetPosition(textArea.TextView), out visualColumn, out isAtEndOfLine);
        //		if (offset >= 0) {
        //			textArea.Caret.Position = new TextViewPosition(textArea.Document.GetLocation(offset), visualColumn) { IsAtEndOfLine = isAtEndOfLine };
        //			textArea.Caret.DesiredXPos = double.NaN;
        //			if (textArea.ReadOnlySectionProvider.CanInsert(offset)) {
        //				if ((e.AllowedEffects & DragDropEffects.Move) == DragDropEffects.Move
        //				    && (e.KeyStates & DragDropKeyStates.ControlKey) != DragDropKeyStates.ControlKey)
        //				{
        //					return DragDropEffects.Move;
        //				} else {
        //					return e.AllowedEffects & DragDropEffects.Copy;
        //				}
        //			}
        //		}
        //	}
        //	return DragDropEffects.None;
        //}

        //[System.Diagnostics.CodeAnalysis.SuppressMessage("Microsoft.Design", "CA1031:DoNotCatchGeneralExceptionTypes")]
        //void textArea_DragLeave(object sender, DragEventArgs e)
        //{
        //	try {
        //		e.Handled = true;
        //		if (!textArea.IsKeyboardFocusWithin)
        //			textArea.Caret.Hide();
        //	} catch (Exception ex) {
        //		OnDragException(ex);
        //	}
        //}

        //[System.Diagnostics.CodeAnalysis.SuppressMessage("Microsoft.Design", "CA1031:DoNotCatchGeneralExceptionTypes")]
        //void textArea_Drop(object sender, DragEventArgs e)
        //{
        //	try {
        //		DragDropEffects effect = GetEffect(e);
        //		e.Effects = effect;
        //		if (effect != DragDropEffects.None) {
        //			int start = textArea.Caret.Offset;
        //			if (mode == SelectionMode.Drag && textArea.Selection.Contains(start)) {
        //				Debug.WriteLine("Drop: did not drop: drop target is inside selection");
        //				e.Effects = DragDropEffects.None;
        //			} else {
        //				Debug.WriteLine("Drop: insert at " + start);

        //				var pastingEventArgs = new DataObjectPastingEventArgs(e.Data, true, DataFormats.UnicodeText);
        //				textArea.RaiseEvent(pastingEventArgs);
        //				if (pastingEventArgs.CommandCancelled)
        //					return;

        //				string text = EditingCommandHandler.GetTextToPaste(pastingEventArgs, textArea);
        //				if (text == null)
        //					return;
        //				bool rectangular = pastingEventArgs.DataObject.GetDataPresent(RectangleSelection.RectangularSelectionDataType);

        //				// Mark the undo group with the currentDragDescriptor, if the drag
        //				// is originating from the same control. This allows combining
        //				// the undo groups when text is moved.
        //				textArea.Document.UndoStack.StartUndoGroup(this.currentDragDescriptor);
        //				try {
        //					if (rectangular && RectangleSelection.PerformRectangularPaste(textArea, textArea.Caret.Position, text, true)) {

        //					} else {
        //						textArea.Document.Insert(start, text);
        //						textArea.Selection = Selection.Create(textArea, start, start + text.Length);
        //					}
        //				} finally {
        //					textArea.Document.UndoStack.EndUndoGroup();
        //				}
        //			}
        //			e.Handled = true;
        //		}
        //	} catch (Exception ex) {
        //		OnDragException(ex);
        //	}
        //}

        //void OnDragException(Exception ex)
        //{
        //	// swallows exceptions during drag'n'drop or reports them incorrectly, so
        //	// we re-throw them later to allow the application's unhandled exception handler
        //	// to catch them
        //	textArea.Dispatcher.BeginInvoke(
        //		DispatcherPriority.Send,
        //		new Action(delegate {
        //		           	throw new DragDropException("Exception during drag'n'drop", ex);
        //		           }));
        //}

        //[System.Diagnostics.CodeAnalysis.SuppressMessage("Microsoft.Design", "CA1031:DoNotCatchGeneralExceptionTypes")]
        //void textArea_GiveFeedback(object sender, GiveFeedbackEventArgs e)
        //{
        //	try {
        //		e.UseDefaultCursors = true;
        //		e.Handled = true;
        //	} catch (Exception ex) {
        //		OnDragException(ex);
        //	}
        //}

        //[System.Diagnostics.CodeAnalysis.SuppressMessage("Microsoft.Design", "CA1031:DoNotCatchGeneralExceptionTypes")]
        //void textArea_QueryContinueDrag(object sender, QueryContinueDragEventArgs e)
        //{
        //	try {
        //		if (e.EscapePressed) {
        //			e.Action = DragAction.Cancel;
        //		} else if ((e.KeyStates & DragDropKeyStates.LeftMouseButton) != DragDropKeyStates.LeftMouseButton) {
        //			e.Action = DragAction.Drop;
        //		} else {
        //			e.Action = DragAction.Continue;
        //		}
        //		e.Handled = true;
        //	} catch (Exception ex) {
        //		OnDragException(ex);
        //	}
        //}
        #endregion

        #region Start Drag
        //object currentDragDescriptor;

        //void StartDrag()
        //{
        //	// prevent nested StartDrag calls
        //	mode = SelectionMode.Drag;

        //	// mouse capture and Drag'n'Drop doesn't mix
        //	textArea.ReleaseMouseCapture();

        //	DataObject dataObject = textArea.Selection.CreateDataObject(textArea);

        //	DragDropEffects allowedEffects = DragDropEffects.All;
        //	var deleteOnMove = textArea.Selection.Segments.Select(s => new AnchorSegment(textArea.Document, s)).ToList();
        //	foreach (ISegment s in deleteOnMove) {
        //		ISegment[] result = textArea.GetDeletableSegments(s);
        //		if (result.Length != 1 || result[0].Offset != s.Offset || result[0].EndOffset != s.EndOffset) {
        //			allowedEffects &= ~DragDropEffects.Move;
        //		}
        //	}

        //	var copyingEventArgs = new DataObjectCopyingEventArgs(dataObject, true);
        //	textArea.RaiseEvent(copyingEventArgs);
        //	if (copyingEventArgs.CommandCancelled)
        //		return;

        //	object dragDescriptor = new object();
        //	this.currentDragDescriptor = dragDescriptor;

        //	DragDropEffects resultEffect;
        //	using (textArea.AllowCaretOutsideSelection()) {
        //		var oldCaretPosition = textArea.Caret.Position;
        //		try {
        //			Debug.WriteLine("DoDragDrop with allowedEffects=" + allowedEffects);
        //			resultEffect = DragDrop.DoDragDrop(textArea, dataObject, allowedEffects);
        //			Debug.WriteLine("DoDragDrop done, resultEffect=" + resultEffect);
        //		} catch (COMException ex) {
        //			// ignore COM errors - don't crash on badly implemented drop targets
        //			Debug.WriteLine("DoDragDrop failed: " + ex.ToString());
        //			return;
        //		}
        //		if (resultEffect == DragDropEffects.None) {
        //			// reset caret if drag was aborted
        //			textArea.Caret.Position = oldCaretPosition;
        //		}
        //	}

        //	this.currentDragDescriptor = null;

        //	if (deleteOnMove != null && resultEffect == DragDropEffects.Move && (allowedEffects & DragDropEffects.Move) == DragDropEffects.Move) {
        //		bool draggedInsideSingleDocument = (dragDescriptor == textArea.Document.UndoStack.LastGroupDescriptor);
        //		if (draggedInsideSingleDocument)
        //			textArea.Document.UndoStack.StartContinuedUndoGroup(null);
        //		textArea.Document.BeginUpdate();
        //		try {
        //			foreach (ISegment s in deleteOnMove) {
        //				textArea.Document.Remove(s.Offset, s.Length);
        //			}
        //		} finally {
        //			textArea.Document.EndUpdate();
        //			if (draggedInsideSingleDocument)
        //				textArea.Document.UndoStack.EndUndoGroup();
        //		}
        //	}
        //}
        #endregion

        #region QueryCursor
        // provide the IBeam Cursor for the text area
        //void textArea_QueryCursor(object sender, QueryCursorEventArgs e)
        //{
        //	if (!e.Handled) {
        //		if (mode != SelectionMode.None) {
        //			// during selection, use IBeam cursor even outside the text area
        //			e.Cursor = Cursors.IBeam;
        //			e.Handled = true;
        //		} else if (textArea.TextView.VisualLinesValid) {
        //			// Only query the cursor if the visual lines are valid.
        //			// If they are invalid, the cursor will get re-queried when the visual lines
        //			// get refreshed.
        //			Point p = e.GetPosition(textArea.TextView);
        //			if (p.X >= 0 && p.Y >= 0 && p.X <= textArea.TextView.ActualWidth && p.Y <= textArea.TextView.ActualHeight) {
        //				int visualColumn;
        //				bool isAtEndOfLine;
        //				int offset = GetOffsetFromMousePosition(e, out visualColumn, out isAtEndOfLine);
        //				if (enableTextDragDrop && textArea.Selection.Contains(offset))
        //					e.Cursor = Cursors.Arrow;
        //				else
        //					e.Cursor = Cursors.IBeam;
        //				e.Handled = true;
        //			}
        //		}
        //	}
        //}
        #endregion

        #region LeftButtonDown

        private void TextArea_MouseLeftButtonDown(object sender, PointerPressedEventArgs e)
        {
            if (e.GetCurrentPoint(TextArea).Properties.IsLeftButtonPressed == false)
            {
                if (TextArea.RightClickMovesCaret == true && e.Handled == false)
                {
                    SetCaretOffsetToMousePosition(e);
                }
            }
            else
            {
                TextArea.Cursor = Cursor.Parse("IBeam");

                var pointer = e.GetCurrentPoint(TextArea);

                _mode = SelectionMode.None;
                if (!e.Handled)
                {
                    var modifiers = e.KeyModifiers;
                    var shift = modifiers.HasFlag(KeyModifiers.Shift);
                    if (_enableTextDragDrop && e.ClickCount == 1 && !shift)
                    {
                        var offset = GetOffsetFromMousePosition(e, out _, out _);
                        if (TextArea.Selection.Contains(offset))
                        {
                            if (TextArea.CapturePointer(e.Pointer))
                            {
                                _mode = SelectionMode.PossibleDragStart;
                                _possibleDragStartMousePos = e.GetPosition(TextArea);
                            }
                            e.Handled = true;
                            return;
                        }
                    }

                    var oldPosition = TextArea.Caret.Position;
                    SetCaretOffsetToMousePosition(e);


                    if (!shift)
                    {
                        TextArea.ClearSelection();
                    }

                    if (TextArea.CapturePointer(e.Pointer))
                    {
                        if (modifiers.HasFlag(KeyModifiers.Alt) && TextArea.Options.EnableRectangularSelection)
                        {
                            _mode = SelectionMode.Rectangular;
                            if (shift && TextArea.Selection is RectangleSelection)
                            {
                                TextArea.Selection = TextArea.Selection.StartSelectionOrSetEndpoint(oldPosition, TextArea.Caret.Position);
                            }
                        }
                        else if (modifiers.HasFlag(KeyModifiers.Control) && e.ClickCount == 1) // e.ClickCount == 1
                        {
                            _mode = SelectionMode.WholeWord;
                            if (shift && !(TextArea.Selection is RectangleSelection))
                            {
                                TextArea.Selection = TextArea.Selection.StartSelectionOrSetEndpoint(oldPosition, TextArea.Caret.Position);
                            }
                        }
                        else if (pointer.Properties.IsLeftButtonPressed && e.ClickCount == 1) // e.ClickCount == 1
                        {
                            _mode = SelectionMode.Normal;
                            if (shift && !(TextArea.Selection is RectangleSelection))
                            {
                                TextArea.Selection = TextArea.Selection.StartSelectionOrSetEndpoint(oldPosition, TextArea.Caret.Position);
                            }
                        }
                        else
                        {
                            SimpleSegment startWord;
                            if (e.ClickCount == 3)
                            {
                                _mode = SelectionMode.WholeLine;
                                startWord = GetLineAtMousePosition(e);
                            }
                            else
                            {
                                _mode = SelectionMode.WholeWord;
                                startWord = GetWordAtMousePosition(e);
                            }

                            if (startWord == SimpleSegment.Invalid)
                            {
                                _mode = SelectionMode.None;
                                TextArea.ReleasePointerCapture(e.Pointer);
                                return;
                            }
                            if (shift && !TextArea.Selection.IsEmpty)
                            {
                                if (startWord.Offset < TextArea.Selection.SurroundingSegment.Offset)
                                {
                                    TextArea.Selection = TextArea.Selection.SetEndpoint(new TextViewPosition(TextArea.Document.GetLocation(startWord.Offset)));
                                }
                                else if (startWord.EndOffset > TextArea.Selection.SurroundingSegment.EndOffset)
                                {
                                    TextArea.Selection = TextArea.Selection.SetEndpoint(new TextViewPosition(TextArea.Document.GetLocation(startWord.EndOffset)));
                                }
                                _startWord = new AnchorSegment(TextArea.Document, TextArea.Selection.SurroundingSegment);
                            }
                            else
                            {
                                TextArea.Selection = Selection.Create(TextArea, startWord.Offset, startWord.EndOffset);
                                _startWord = new AnchorSegment(TextArea.Document, startWord.Offset, startWord.Length);
                            }
                        }
                    }
                    e.Handled = true;
                }
            }

        }
        #endregion

        #region LeftButtonClick

        #endregion

        #region LeftButtonDoubleTap

        #endregion

        #region Mouse Position <-> Text coordinates

        private SimpleSegment GetWordAtMousePosition(PointerEventArgs e)
        {
            var textView = TextArea.TextView;
            if (textView == null) return SimpleSegment.Invalid;
            var pos = e.GetPosition(textView);
            if (pos.Y < 0)
                pos = pos.WithY(0);
            if (pos.Y > textView.Bounds.Height)
                pos = pos.WithY(textView.Bounds.Height);
            pos += textView.ScrollOffset;
            var line = textView.GetVisualLineFromVisualTop(pos.Y);
            if (line != null && line.TextLines != null)
            {
                var visualColumn = line.GetVisualColumn(pos, TextArea.Selection.EnableVirtualSpace);
                var wordStartVc = line.GetNextCaretPosition(visualColumn + 1, LogicalDirection.Backward, CaretPositioningMode.WordStartOrSymbol, TextArea.Selection.EnableVirtualSpace);
                if (wordStartVc == -1)
                    wordStartVc = 0;
                var wordEndVc = line.GetNextCaretPosition(wordStartVc, LogicalDirection.Forward, CaretPositioningMode.WordBorderOrSymbol, TextArea.Selection.EnableVirtualSpace);
                if (wordEndVc == -1)
                    wordEndVc = line.VisualLength;
                var relOffset = line.FirstDocumentLine.Offset;
                var wordStartOffset = line.GetRelativeOffset(wordStartVc) + relOffset;
                var wordEndOffset = line.GetRelativeOffset(wordEndVc) + relOffset;
                return new SimpleSegment(wordStartOffset, wordEndOffset - wordStartOffset);
            }
            else
            {
                return SimpleSegment.Invalid;
            }
        }

        private SimpleSegment GetLineAtMousePosition(PointerEventArgs e)
        {
            var textView = TextArea.TextView;
            if (textView == null) return SimpleSegment.Invalid;
            var pos = e.GetPosition(textView);
            if (pos.Y < 0)
                pos = pos.WithY(0);
            if (pos.Y > textView.Bounds.Height)
                pos = pos.WithY(textView.Bounds.Height);
            pos += textView.ScrollOffset;
            var line = textView.GetVisualLineFromVisualTop(pos.Y);
            return line != null && line.TextLines != null
                ? new SimpleSegment(line.StartOffset, line.LastDocumentLine.EndOffset - line.StartOffset)
                : SimpleSegment.Invalid;
        }

        private int GetOffsetFromMousePosition(PointerEventArgs e, out int visualColumn, out bool isAtEndOfLine)
        {
            return GetOffsetFromMousePosition(e.GetPosition(TextArea.TextView), out visualColumn, out isAtEndOfLine);
        }

        private int GetOffsetFromMousePosition(Point positionRelativeToTextView, out int visualColumn, out bool isAtEndOfLine)
        {
            visualColumn = 0;
            var textView = TextArea.TextView;
            var pos = positionRelativeToTextView;
            if (pos.Y < 0)
                pos = pos.WithY(0);
            if (pos.Y > textView.Bounds.Height)
                pos = pos.WithY(textView.Bounds.Height);
            pos += textView.ScrollOffset;
            if (pos.Y >= textView.DocumentHeight)
                pos = pos.WithY(textView.DocumentHeight - ExtensionMethods.Epsilon);
            var line = textView.GetVisualLineFromVisualTop(pos.Y);
            if (line != null && line.TextLines != null)
            {
                visualColumn = line.GetVisualColumn(pos, TextArea.Selection.EnableVirtualSpace, out isAtEndOfLine);
                return line.GetRelativeOffset(visualColumn) + line.FirstDocumentLine.Offset;
            }
            isAtEndOfLine = false;
            return -1;
        }

        private int GetOffsetFromMousePositionFirstTextLineOnly(Point positionRelativeToTextView, out int visualColumn)
        {
            visualColumn = 0;
            var textView = TextArea.TextView;
            var pos = positionRelativeToTextView;
            if (pos.Y < 0)
                pos = pos.WithY(0);
            if (pos.Y > textView.Bounds.Height)
                pos = pos.WithY(textView.Bounds.Height);
            pos += textView.ScrollOffset;
            if (pos.Y >= textView.DocumentHeight)
                pos = pos.WithY(textView.DocumentHeight - ExtensionMethods.Epsilon);
            var line = textView.GetVisualLineFromVisualTop(pos.Y);
            if (line != null && line.TextLines != null)
            {
                visualColumn = line.GetVisualColumn(line.TextLines.First(), pos.X, TextArea.Selection.EnableVirtualSpace);
                return line.GetRelativeOffset(visualColumn) + line.FirstDocumentLine.Offset;
            }
            return -1;
        }
        #endregion

        private const int MinimumHorizontalDragDistance = 2;
        private const int MinimumVerticalDragDistance = 2;

        #region MouseMove

        private void TextArea_MouseMove(object sender, PointerEventArgs e)
        {
            if (e.Handled)
                return;
            if (_mode == SelectionMode.Normal || _mode == SelectionMode.WholeWord || _mode == SelectionMode.WholeLine || _mode == SelectionMode.Rectangular)
            {
                e.Handled = true;
                if (TextArea.TextView.VisualLinesValid)
                {
                    // If the visual lines are not valid, don't extend the selection.
                    // Extending the selection forces a VisualLine refresh, and it is sufficient
                    // to do that on MouseUp, we don't have to do it every MouseMove.
                    ExtendSelectionToMouse(e);
                }
            }
            else if (_mode == SelectionMode.PossibleDragStart)
            {
                e.Handled = true;
                Vector mouseMovement = e.GetPosition(TextArea) - _possibleDragStartMousePos;
                if (Math.Abs(mouseMovement.X) > MinimumHorizontalDragDistance
                    || Math.Abs(mouseMovement.Y) > MinimumVerticalDragDistance)
                {
                    // TODO: drag
                    //StartDrag();
                }
            }
        }
        #endregion

        #region ExtendSelection

        private void SetCaretOffsetToMousePosition(PointerEventArgs e, ISegment allowedSegment = null)
        {
            int visualColumn;
            bool isAtEndOfLine;
            int offset;
            if (_mode == SelectionMode.Rectangular)
            {
                offset = GetOffsetFromMousePositionFirstTextLineOnly(e.GetPosition(TextArea.TextView), out visualColumn);
                isAtEndOfLine = true;
            }
            else
            {
                offset = GetOffsetFromMousePosition(e, out visualColumn, out isAtEndOfLine);
            }

            if (allowedSegment != null)
            {
                offset = offset.CoerceValue(allowedSegment.Offset, allowedSegment.EndOffset);
            }

            if (offset >= 0)
            {
                TextArea.Caret.Position = new TextViewPosition(TextArea.Document.GetLocation(offset), visualColumn) { IsAtEndOfLine = isAtEndOfLine };
                TextArea.Caret.DesiredXPos = double.NaN;
            }
        }

        private void ExtendSelectionToMouse(PointerEventArgs e)
        {
            var oldPosition = TextArea.Caret.Position;
            if (_mode == SelectionMode.Normal || _mode == SelectionMode.Rectangular)
            {
                SetCaretOffsetToMousePosition(e);
                if (_mode == SelectionMode.Normal && TextArea.Selection is RectangleSelection)
                    TextArea.Selection = new SimpleSelection(TextArea, oldPosition, TextArea.Caret.Position);
                else if (_mode == SelectionMode.Rectangular && !(TextArea.Selection is RectangleSelection))
                    TextArea.Selection = new RectangleSelection(TextArea, oldPosition, TextArea.Caret.Position);
                else
                    TextArea.Selection = TextArea.Selection.StartSelectionOrSetEndpoint(oldPosition, TextArea.Caret.Position);
            }
            else if (_mode == SelectionMode.WholeWord || _mode == SelectionMode.WholeLine)
            {
                var newWord = (_mode == SelectionMode.WholeLine) ? GetLineAtMousePosition(e) : GetWordAtMousePosition(e);
                if (newWord != SimpleSegment.Invalid && _startWord != null)
                {
                    TextArea.Selection = Selection.Create(TextArea,
                                                          Math.Min(newWord.Offset, _startWord.Offset),
                                                          Math.Max(newWord.EndOffset, _startWord.EndOffset));
                    // moves caret to start or end of selection
                    TextArea.Caret.Offset = newWord.Offset < _startWord.Offset ? newWord.Offset : Math.Max(newWord.EndOffset, _startWord.EndOffset);
                }
            }
<<<<<<< HEAD
            TextArea.Caret.BringCaretToView(5);
=======
            TextArea.Caret.BringCaretToView(5.0);
>>>>>>> 41086410
        }
        #endregion

        #region MouseLeftButtonUp

        private void TextArea_MouseLeftButtonUp(object sender, PointerEventArgs e)
        {
            if (_mode == SelectionMode.None || e.Handled)
                return;
            e.Handled = true;
            switch (_mode)
            {
                case SelectionMode.PossibleDragStart:
                    // this was not a drag start (mouse didn't move after mousedown)
                    SetCaretOffsetToMousePosition(e);
                    TextArea.ClearSelection();
                    break;
                case SelectionMode.Normal:
                case SelectionMode.WholeWord:
                case SelectionMode.WholeLine:
                case SelectionMode.Rectangular:
                    if (TextArea.Options.ExtendSelectionOnMouseUp)
                        ExtendSelectionToMouse(e);
                    break;
            }
            _mode = SelectionMode.None;
            TextArea.ReleasePointerCapture(e.Pointer);
        }
        #endregion
    }
}<|MERGE_RESOLUTION|>--- conflicted
+++ resolved
@@ -702,11 +702,7 @@
                     TextArea.Caret.Offset = newWord.Offset < _startWord.Offset ? newWord.Offset : Math.Max(newWord.EndOffset, _startWord.EndOffset);
                 }
             }
-<<<<<<< HEAD
-            TextArea.Caret.BringCaretToView(5);
-=======
             TextArea.Caret.BringCaretToView(5.0);
->>>>>>> 41086410
         }
         #endregion
 
