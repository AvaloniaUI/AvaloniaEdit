﻿// Copyright (c) 2014 AlphaSierraPapa for the SharpDevelop Team
// 
// Permission is hereby granted, free of charge, to any person obtaining a copy of this
// software and associated documentation files (the "Software"), to deal in the Software
// without restriction, including without limitation the rights to use, copy, modify, merge,
// publish, distribute, sublicense, and/or sell copies of the Software, and to permit persons
// to whom the Software is furnished to do so, subject to the following conditions:
// 
// The above copyright notice and this permission notice shall be included in all copies or
// substantial portions of the Software.
// 
// THE SOFTWARE IS PROVIDED "AS IS", WITHOUT WARRANTY OF ANY KIND, EXPRESS OR IMPLIED,
// INCLUDING BUT NOT LIMITED TO THE WARRANTIES OF MERCHANTABILITY, FITNESS FOR A PARTICULAR
// PURPOSE AND NONINFRINGEMENT. IN NO EVENT SHALL THE AUTHORS OR COPYRIGHT HOLDERS BE LIABLE
// FOR ANY CLAIM, DAMAGES OR OTHER LIABILITY, WHETHER IN AN ACTION OF CONTRACT, TORT OR
// OTHERWISE, ARISING FROM, OUT OF OR IN CONNECTION WITH THE SOFTWARE OR THE USE OR OTHER
// DEALINGS IN THE SOFTWARE.

using System.Diagnostics.CodeAnalysis;
using Avalonia;
using Avalonia.Input;
using Avalonia.Platform;

namespace AvaloniaEdit
{
    /// <summary>
    /// Custom commands for AvalonEdit.
    /// </summary>
    public static class AvaloniaEditCommands
    {
        /// <summary>
        /// Toggles Overstrike mode
        /// The default shortcut is Ins.
        /// </summary>
        public static RoutedCommand ToggleOverstrike { get; } = new RoutedCommand(nameof(ToggleOverstrike), new KeyGesture(Key.Insert));

        /// <summary>
        /// Deletes the current line.
        /// The default shortcut is Ctrl+D.
        /// </summary>
        public static RoutedCommand DeleteLine { get; } = new RoutedCommand(nameof(DeleteLine), new KeyGesture(Key.D, KeyModifiers.Control));

        /// <summary>
        /// Removes leading whitespace from the selected lines (or the whole document if the selection is empty).
        /// </summary>
        [SuppressMessage("Microsoft.Naming", "CA1702:CompoundWordsShouldBeCasedCorrectly", MessageId = "Whitespace")]
        public static RoutedCommand RemoveLeadingWhitespace { get; } = new RoutedCommand(nameof(RemoveLeadingWhitespace));

        /// <summary>
        /// Removes trailing whitespace from the selected lines (or the whole document if the selection is empty).
        /// </summary>
        [SuppressMessage("Microsoft.Naming", "CA1702:CompoundWordsShouldBeCasedCorrectly", MessageId = "Whitespace")]
        public static RoutedCommand RemoveTrailingWhitespace { get; } = new RoutedCommand(nameof(RemoveTrailingWhitespace));

        /// <summary>
        /// Converts the selected text to upper case.
        /// </summary>
        public static RoutedCommand ConvertToUppercase { get; } = new RoutedCommand(nameof(ConvertToUppercase));

        /// <summary>
        /// Converts the selected text to lower case.
        /// </summary>
        public static RoutedCommand ConvertToLowercase { get; } = new RoutedCommand(nameof(ConvertToLowercase));

        /// <summary>
        /// Converts the selected text to title case.
        /// </summary>
        public static RoutedCommand ConvertToTitleCase { get; } = new RoutedCommand(nameof(ConvertToTitleCase));

        /// <summary>
        /// Inverts the case of the selected text.
        /// </summary>
        public static RoutedCommand InvertCase { get; } = new RoutedCommand(nameof(InvertCase));

        /// <summary>
        /// Converts tabs to spaces in the selected text.
        /// </summary>
        public static RoutedCommand ConvertTabsToSpaces { get; } = new RoutedCommand(nameof(ConvertTabsToSpaces));

        /// <summary>
        /// Converts spaces to tabs in the selected text.
        /// </summary>
        public static RoutedCommand ConvertSpacesToTabs { get; } = new RoutedCommand(nameof(ConvertSpacesToTabs));

        /// <summary>
        /// Converts leading tabs to spaces in the selected lines (or the whole document if the selection is empty).
        /// </summary>
        public static RoutedCommand ConvertLeadingTabsToSpaces { get; } = new RoutedCommand(nameof(ConvertLeadingTabsToSpaces));

        /// <summary>
        /// Converts leading spaces to tabs in the selected lines (or the whole document if the selection is empty).
        /// </summary>
        public static RoutedCommand ConvertLeadingSpacesToTabs { get; } = new RoutedCommand(nameof(ConvertLeadingSpacesToTabs));

        /// <summary>InputModifiers
        /// Runs the IIndentationStrategy on the selected lines (or the whole document if the selection is empty).
        /// </summary>
        public static RoutedCommand IndentSelection { get; } = new RoutedCommand(nameof(IndentSelection), new KeyGesture(Key.I, KeyModifiers.Control));
    }


    public static class ApplicationCommands
    {
<<<<<<< HEAD
        public static RoutedCommand Delete { get; } = new RoutedCommand(nameof(Delete), new KeyGesture(Key.Delete));
        public static RoutedCommand Copy { get; } = new RoutedCommand(nameof(Copy), new KeyGesture(Key.C, KeyModifiers.Control));
        public static RoutedCommand Cut { get; } = new RoutedCommand(nameof(Cut), new KeyGesture(Key.X, KeyModifiers.Control));
        public static RoutedCommand Paste { get; } = new RoutedCommand(nameof(Paste), new KeyGesture(Key.V, KeyModifiers.Control));
        public static RoutedCommand SelectAll { get; } = new RoutedCommand(nameof(SelectAll));
        public static RoutedCommand Undo { get; } = new RoutedCommand(nameof(Undo), new KeyGesture(Key.Z, KeyModifiers.Control));
        public static RoutedCommand Redo { get; } = new RoutedCommand(nameof(Redo), new KeyGesture(Key.Y, KeyModifiers.Control));
        public static RoutedCommand Find { get; } = new RoutedCommand(nameof(Find), new KeyGesture(Key.F, KeyModifiers.Control));
        public static RoutedCommand Replace { get; } = new RoutedCommand(nameof(Replace), new KeyGesture(Key.H, KeyModifiers.Control));
=======
        private static readonly KeyModifiers PlatformCommandKey = GetPlatformCommandKey();
        
        public static RoutedCommand Delete { get; } = new RoutedCommand(nameof(Delete), new KeyGesture { Key = Key.Delete });
        public static RoutedCommand Copy { get; } = new RoutedCommand(nameof(Copy), new KeyGesture { KeyModifiers = PlatformCommandKey, Key = Key.C });
        public static RoutedCommand Cut { get; } = new RoutedCommand(nameof(Cut), new KeyGesture { KeyModifiers = PlatformCommandKey, Key = Key.X });
        public static RoutedCommand Paste { get; } = new RoutedCommand(nameof(Paste), new KeyGesture { KeyModifiers = PlatformCommandKey, Key = Key.V });
        public static RoutedCommand SelectAll { get; } = new RoutedCommand(nameof(SelectAll), new KeyGesture { KeyModifiers = PlatformCommandKey, Key = Key.A });
        public static RoutedCommand Undo { get; } = new RoutedCommand(nameof(Undo), new KeyGesture { KeyModifiers = PlatformCommandKey, Key = Key.Z });
        public static RoutedCommand Redo { get; } = new RoutedCommand(nameof(Redo), new KeyGesture { KeyModifiers = PlatformCommandKey, Key = Key.Y });
        public static RoutedCommand Find { get; } = new RoutedCommand(nameof(Find), new KeyGesture { KeyModifiers = PlatformCommandKey, Key = Key.F });
        public static RoutedCommand Replace { get; } = new RoutedCommand(nameof(Replace), GetReplaceKeyGesture());

        private static OperatingSystemType GetOperatingSystemType()
        {
            return AvaloniaLocator.Current.GetService<IRuntimePlatform>().GetRuntimeInfo().OperatingSystem;
        }
        
        private static KeyModifiers GetPlatformCommandKey()
        {
            var os = GetOperatingSystemType();
            
            if (os == OperatingSystemType.OSX)
            {
                return KeyModifiers.Meta;
            }

            return KeyModifiers.Control;
        }

        private static KeyGesture GetReplaceKeyGesture()
        {
            var os = GetOperatingSystemType();

            if (os == OperatingSystemType.OSX)
            {
                return new KeyGesture { KeyModifiers = KeyModifiers.Meta | KeyModifiers.Alt, Key = Key.F };
            }

            return new KeyGesture { KeyModifiers = PlatformCommandKey, Key = Key.H };
        }
>>>>>>> ad3fca47
    }

    public static class EditingCommands
    {
        public static RoutedCommand Delete { get; } = new RoutedCommand(nameof(Delete));
        public static RoutedCommand DeleteNextWord { get; } = new RoutedCommand(nameof(DeleteNextWord));
        public static RoutedCommand Backspace { get; } = new RoutedCommand(nameof(Backspace));
        public static RoutedCommand DeletePreviousWord { get; } = new RoutedCommand(nameof(DeletePreviousWord));
        public static RoutedCommand EnterParagraphBreak { get; } = new RoutedCommand(nameof(EnterParagraphBreak));
        public static RoutedCommand EnterLineBreak { get; } = new RoutedCommand(nameof(EnterLineBreak));
        public static RoutedCommand TabForward { get; } = new RoutedCommand(nameof(TabForward));
        public static RoutedCommand TabBackward { get; } = new RoutedCommand(nameof(TabBackward));
        public static RoutedCommand MoveLeftByCharacter { get; } = new RoutedCommand(nameof(MoveLeftByCharacter));
        public static RoutedCommand SelectLeftByCharacter { get; } = new RoutedCommand(nameof(SelectLeftByCharacter));
        public static RoutedCommand MoveRightByCharacter { get; } = new RoutedCommand(nameof(MoveRightByCharacter));
        public static RoutedCommand SelectRightByCharacter { get; } = new RoutedCommand(nameof(SelectRightByCharacter));
        public static RoutedCommand MoveLeftByWord { get; } = new RoutedCommand(nameof(MoveLeftByWord));
        public static RoutedCommand SelectLeftByWord { get; } = new RoutedCommand(nameof(SelectLeftByWord));
        public static RoutedCommand MoveRightByWord { get; } = new RoutedCommand(nameof(MoveRightByWord));
        public static RoutedCommand SelectRightByWord { get; } = new RoutedCommand(nameof(SelectRightByWord));
        public static RoutedCommand MoveUpByLine { get; } = new RoutedCommand(nameof(MoveUpByLine));
        public static RoutedCommand SelectUpByLine { get; } = new RoutedCommand(nameof(SelectUpByLine));
        public static RoutedCommand MoveDownByLine { get; } = new RoutedCommand(nameof(MoveDownByLine));
        public static RoutedCommand SelectDownByLine { get; } = new RoutedCommand(nameof(SelectDownByLine));
        public static RoutedCommand MoveDownByPage { get; } = new RoutedCommand(nameof(MoveDownByPage));
        public static RoutedCommand SelectDownByPage { get; } = new RoutedCommand(nameof(SelectDownByPage));
        public static RoutedCommand MoveUpByPage { get; } = new RoutedCommand(nameof(MoveUpByPage));
        public static RoutedCommand SelectUpByPage { get; } = new RoutedCommand(nameof(SelectUpByPage));
        public static RoutedCommand MoveToLineStart { get; } = new RoutedCommand(nameof(MoveToLineStart));
        public static RoutedCommand SelectToLineStart { get; } = new RoutedCommand(nameof(SelectToLineStart));
        public static RoutedCommand MoveToLineEnd { get; } = new RoutedCommand(nameof(MoveToLineEnd));
        public static RoutedCommand SelectToLineEnd { get; } = new RoutedCommand(nameof(SelectToLineEnd));
        public static RoutedCommand MoveToDocumentStart { get; } = new RoutedCommand(nameof(MoveToDocumentStart));
        public static RoutedCommand SelectToDocumentStart { get; } = new RoutedCommand(nameof(SelectToDocumentStart));
        public static RoutedCommand MoveToDocumentEnd { get; } = new RoutedCommand(nameof(MoveToDocumentEnd));
        public static RoutedCommand SelectToDocumentEnd { get; } = new RoutedCommand(nameof(SelectToDocumentEnd));
    }
}<|MERGE_RESOLUTION|>--- conflicted
+++ resolved
@@ -101,17 +101,6 @@
 
     public static class ApplicationCommands
     {
-<<<<<<< HEAD
-        public static RoutedCommand Delete { get; } = new RoutedCommand(nameof(Delete), new KeyGesture(Key.Delete));
-        public static RoutedCommand Copy { get; } = new RoutedCommand(nameof(Copy), new KeyGesture(Key.C, KeyModifiers.Control));
-        public static RoutedCommand Cut { get; } = new RoutedCommand(nameof(Cut), new KeyGesture(Key.X, KeyModifiers.Control));
-        public static RoutedCommand Paste { get; } = new RoutedCommand(nameof(Paste), new KeyGesture(Key.V, KeyModifiers.Control));
-        public static RoutedCommand SelectAll { get; } = new RoutedCommand(nameof(SelectAll));
-        public static RoutedCommand Undo { get; } = new RoutedCommand(nameof(Undo), new KeyGesture(Key.Z, KeyModifiers.Control));
-        public static RoutedCommand Redo { get; } = new RoutedCommand(nameof(Redo), new KeyGesture(Key.Y, KeyModifiers.Control));
-        public static RoutedCommand Find { get; } = new RoutedCommand(nameof(Find), new KeyGesture(Key.F, KeyModifiers.Control));
-        public static RoutedCommand Replace { get; } = new RoutedCommand(nameof(Replace), new KeyGesture(Key.H, KeyModifiers.Control));
-=======
         private static readonly KeyModifiers PlatformCommandKey = GetPlatformCommandKey();
         
         public static RoutedCommand Delete { get; } = new RoutedCommand(nameof(Delete), new KeyGesture { Key = Key.Delete });
@@ -152,7 +141,6 @@
 
             return new KeyGesture { KeyModifiers = PlatformCommandKey, Key = Key.H };
         }
->>>>>>> ad3fca47
     }
 
     public static class EditingCommands
