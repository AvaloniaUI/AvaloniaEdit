--- conflicted
+++ resolved
@@ -9,10 +9,9 @@
   </ItemGroup>
 
   <ItemGroup>
-<<<<<<< HEAD
-    <PackageReference Include="System.Collections.Immutable" Version="1.3.1" />
-    <PackageReference Include="System.Xml.ReaderWriter" Version="4.3.0" />
-    <PackageReference Include="Avalonia" Version="0.5.2-build4186-alpha" />
+    <PackageReference Include="Avalonia" Version="0.6.0" />
+    <PackageReference Include="System.Collections.Immutable" Version="1.4.0" />
+    <PackageReference Include="System.Xml.ReaderWriter" Version="4.3.1" />
   </ItemGroup>
 
   <ItemGroup>
@@ -28,11 +27,6 @@
       <Generator>ResXFileCodeGenerator</Generator>
       <LastGenOutput>SR.Designer.cs</LastGenOutput>
     </EmbeddedResource>
-=======
-    <PackageReference Include="Avalonia" Version="0.6.0" />
-    <PackageReference Include="System.Collections.Immutable" Version="1.4.0" />
-    <PackageReference Include="System.Xml.ReaderWriter" Version="4.3.1" />
->>>>>>> cda9c5d4
   </ItemGroup>
 
   <Target Name="ChangeAliasesOfSystemDrawing" BeforeTargets="FindReferenceAssembliesForReferences;ResolveReferences">
