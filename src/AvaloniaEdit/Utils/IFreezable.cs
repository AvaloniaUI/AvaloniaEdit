--- conflicted
+++ resolved
@@ -34,11 +34,7 @@
 		/// Freezes this instance.
 		/// </summary>
 		void Freeze();
-<<<<<<< HEAD
-	}
-=======
 	}    
->>>>>>> cda9c5d4
 
     internal static class FreezableHelper
 	{
