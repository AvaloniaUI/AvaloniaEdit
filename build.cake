--- conflicted
+++ resolved
@@ -142,11 +142,6 @@
 
 Information("Setting NuGet package dependencies versions:");
 
-<<<<<<< HEAD
-var AvaloniaVersion = "0.10.0-preview3";
-
-=======
->>>>>>> 637949f3
 Information("Package: Avalonia, version: {0}", AvaloniaVersion);
 
 var nuspecNuGetBehaviors = new NuGetPackSettings()
